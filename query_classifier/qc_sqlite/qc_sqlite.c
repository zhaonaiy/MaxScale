--- conflicted
+++ resolved
@@ -21,11 +21,8 @@
 #include <platform.h>
 #include <query_classifier.h>
 #include <skygw_utils.h>
-<<<<<<< HEAD
+#include <modutil.h>
 #include <maxscale/alloc.h>
-=======
-#include <modutil.h>
->>>>>>> fa2a6671
 #include "builtin_functions.h"
 
 //#define QC_TRACE_ENABLED
@@ -837,7 +834,7 @@
         update_affected_fields_from_exprlist(info, pSelect->pEList, NULL);
     }
 
-    if (pSelect->pWhere)
+     if (pSelect->pWhere)
     {
         info->has_clause = true;
         update_affected_fields(info, 0, pSelect->pWhere, QC_TOKEN_MIDDLE, pSelect->pEList);
@@ -869,13 +866,9 @@
 
 static void update_names(QC_SQLITE_INFO* info, const char* zDatabase, const char* zTable)
 {
-<<<<<<< HEAD
     char* zCopy = MXS_STRDUP(zTable);
     MXS_ABORT_IF_NULL(zCopy);
-=======
-    char* zCopy = mxs_strdup(zTable);
     // TODO: Is this call really needed. Check also sqlite3Dequote.
->>>>>>> fa2a6671
     exposed_sqlite3Dequote(zCopy);
 
     enlarge_string_array(1, info->table_names_len, &info->table_names, &info->table_names_capacity);
