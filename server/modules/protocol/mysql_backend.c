/*
 * This file is distributed as part of the SkySQL Gateway.  It is free
 * software: you can redistribute it and/or modify it under the terms of the
 * GNU General Public License as published by the Free Software Foundation,
 * version 2.
 *
 * This program is distributed in the hope that it will be useful, but WITHOUT
 * ANY WARRANTY; without even the implied warranty of MERCHANTABILITY or FITNESS
 * FOR A PARTICULAR PURPOSE.  See the GNU General Public License for more
 * details.
 *
 * You should have received a copy of the GNU General Public License along with
 * this program; if not, write to the Free Software Foundation, Inc., 51
 * Franklin Street, Fifth Floor, Boston, MA 02110-1301 USA.
 *
 * Copyright SkySQL Ab 2013
 */

#include "mysql_client_server_protocol.h"
#include <skygw_types.h>
#include <skygw_utils.h>
#include <log_manager.h>
/*
 * MySQL Protocol module for handling the protocol between the gateway
 * and the backend MySQL database.
 *
 * Revision History
 * Date		Who			Description
 * 14/06/2013	Mark Riddoch		Initial version
 * 17/06/2013	Massimiliano Pinto	Added Gateway To Backends routines
 * 27/06/2013	Vilho Raatikka  Added skygw_log_write command as an example
 *                          and necessary headers.
 * 01/07/2013	Massimiliano Pinto	Put Log Manager example code behind SS_DEBUG macros.
 * 03/07/2013	Massimiliano Pinto	Added delayq for incoming data before mysql connection
 * 04/07/2013	Massimiliano Pinto	Added asyncrhronous MySQL protocol connection to backend
 * 05/07/2013	Massimiliano Pinto	Added closeSession if backend auth fails
 * 12/07/2013	Massimiliano Pinto	Added Mysql Change User via dcb->func.auth()
 * 15/07/2013	Massimiliano Pinto	Added Mysql session change via dcb->func.session()
 * 17/07/2013	Massimiliano Pinto	Added dcb->command update from gwbuf->command for proper routing
					server replies to client via router->clientReply
 * 04/09/2013	Massimiliano Pinto	Added dcb->session and dcb->session->client checks for NULL
 * 12/09/2013	Massimiliano Pinto	Added checks in gw_read_backend_event() for gw_read_backend_handshake
 * 27/09/2013	Massimiliano Pinto	Changed in gw_read_backend_event the check for dcb_read(), now is if rc < 0
 *
 */
#include <modinfo.h>

MODULE_INFO info = {
	MODULE_API_PROTOCOL,
	MODULE_BETA_RELEASE,
	GWPROTOCOL_VERSION,
	"The MySQL to backend server protocol"
};

extern int lm_enabled_logfiles_bitmask;

static char *version_str = "V2.0.0";
static int gw_create_backend_connection(DCB *backend, SERVER *server, SESSION *in_session);
static int gw_read_backend_event(DCB* dcb);
static int gw_write_backend_event(DCB *dcb);
static int gw_MySQLWrite_backend(DCB *dcb, GWBUF *queue);
static int gw_error_backend_event(DCB *dcb);
static int gw_backend_close(DCB *dcb);
static int gw_backend_hangup(DCB *dcb);
static int backend_write_delayqueue(DCB *dcb);
static void backend_set_delayqueue(DCB *dcb, GWBUF *queue);
static int gw_change_user(DCB *backend_dcb, SERVER *server, SESSION *in_session, GWBUF *queue);
static GWBUF* process_response_data (DCB* dcb, GWBUF* readbuf, int nbytes_to_process); 



#if defined(NOT_USED)
  static int gw_session(DCB *backend_dcb, void *data);
#endif
static MYSQL_session* gw_get_shared_session_auth_info(DCB* dcb);

static GWPROTOCOL MyObject = { 
	gw_read_backend_event,			/* Read - EPOLLIN handler	 */
	gw_MySQLWrite_backend,			/* Write - data from gateway	 */
	gw_write_backend_event,			/* WriteReady - EPOLLOUT handler */
	gw_error_backend_event,			/* Error - EPOLLERR handler	 */
	gw_backend_hangup,			/* HangUp - EPOLLHUP handler	 */
	NULL,					/* Accept			 */
	gw_create_backend_connection,		/* Connect                       */
	gw_backend_close,			/* Close			 */
	NULL,					/* Listen			 */
	gw_change_user,				/* Authentication		 */
        NULL                                    /* Session                       */
};

/*
 * Implementation of the mandatory version entry point
 *
 * @return version string of the module
 */
char *
version()
{
	return version_str;
}

/*
 * The module initialisation routine, called when the module
 * is first loaded.
 */
void
ModuleInit()
{
}

/*
 * The module entry point routine. It is this routine that
 * must populate the structure that is referred to as the
 * "module object", this is a structure with the set of
 * external entry points for this module.
 *
 * @return The module object
 */
GWPROTOCOL *
GetModuleObject()
{
	return &MyObject;
}


static MYSQL_session* gw_get_shared_session_auth_info(
        DCB* dcb)
{
        MYSQL_session* auth_info = NULL;
        CHK_DCB(dcb);
        CHK_SESSION(dcb->session);

        spinlock_acquire(&dcb->session->ses_lock);

        if (dcb->session->state != SESSION_STATE_ALLOC) { 
                auth_info = dcb->session->data;
        } else {
                LOGIF(LE, (skygw_log_write_flush(
                        LOGFILE_ERROR,
                        "%lu [gw_get_shared_session_auth_info] Couldn't get "
                        "session authentication info. Session in a wrong state %d.",
                        pthread_self(),
                        dcb->session->state)));
        }
        spinlock_release(&dcb->session->ses_lock);

        return auth_info;
}

/**
 * Backend Read Event for EPOLLIN on the MySQL backend protocol module
 * @param dcb   The backend Descriptor Control Block
 * @return 1 on operation, 0 for no action
 */
static int gw_read_backend_event(DCB *dcb) {
	MySQLProtocol *client_protocol = NULL;
	MySQLProtocol *backend_protocol = NULL;
	MYSQL_session *current_session = NULL;
        int            rc = 0;

        CHK_DCB(dcb);        
	CHK_SESSION(dcb->session);
                
        /*< return only with complete session */
        current_session = gw_get_shared_session_auth_info(dcb);
        ss_dassert(current_session != NULL);

        backend_protocol = (MySQLProtocol *) dcb->protocol;
        CHK_PROTOCOL(backend_protocol);

        LOGIF(LD, (skygw_log_write(
                LOGFILE_DEBUG,
                "%lu [gw_read_backend_event] Read dcb %p fd %d protocol "
                "state %d, %s.",
                pthread_self(),
                dcb,
                dcb->fd,
                backend_protocol->protocol_auth_state,
                STRPROTOCOLSTATE(backend_protocol->protocol_auth_state))));
        
        
	/* backend is connected:
	 *
	 * 1. read server handshake
	 * 2. if (success) write auth request
	 * 3.  and return
	 */

        /*<
         * If starting to auhenticate with backend server, lock dcb
         * to prevent overlapping processing of auth messages.
         */
        if (backend_protocol->protocol_auth_state == MYSQL_CONNECTED) 
        {
                spinlock_acquire(&dcb->authlock);

                backend_protocol = (MySQLProtocol *) dcb->protocol;
                CHK_PROTOCOL(backend_protocol);

                if (backend_protocol->protocol_auth_state == MYSQL_CONNECTED) 
                {
                        if (gw_read_backend_handshake(backend_protocol) != 0) 
                        {
                                backend_protocol->protocol_auth_state = MYSQL_AUTH_FAILED;
                                LOGIF(LD, (skygw_log_write(
                                        LOGFILE_DEBUG,
                                        "%lu [gw_read_backend_event] after "
                                        "gw_read_backend_handshake, fd %d, "
                                        "state = MYSQL_AUTH_FAILED.",
                                        pthread_self(),
                                        backend_protocol->owner_dcb->fd)));
                                
                        } 
                        else 
                        {
                                /* handshake decoded, send the auth credentials */
                                if (gw_send_authentication_to_backend(
                                            current_session->db,
                                            current_session->user,
                                            current_session->client_sha1,
                                            backend_protocol) != 0)
                                {
                                        backend_protocol->protocol_auth_state = MYSQL_AUTH_FAILED;
                                        LOGIF(LD, (skygw_log_write(
                                                LOGFILE_DEBUG,
                                                "%lu [gw_read_backend_event] after "
                                                "gw_send_authentication_to_backend "
                                                "fd %d, state = MYSQL_AUTH_FAILED.",
                                                pthread_self(),
                                                backend_protocol->owner_dcb->fd)));                                        
                                } 
                                else 
                                {
                                        backend_protocol->protocol_auth_state = MYSQL_AUTH_RECV;
                                }
                        }
                }
                spinlock_release(&dcb->authlock);
	}
	/*
	 * Now:
	 *  -- check the authentication reply from backend
	 * OR
	 * -- handle a previous handshake error
	 */
	if (backend_protocol->protocol_auth_state == MYSQL_AUTH_RECV ||
            backend_protocol->protocol_auth_state == MYSQL_AUTH_FAILED)
        {
                spinlock_acquire(&dcb->authlock);

                backend_protocol = (MySQLProtocol *) dcb->protocol;
                CHK_PROTOCOL(backend_protocol);

                if (backend_protocol->protocol_auth_state == MYSQL_AUTH_RECV ||
                    backend_protocol->protocol_auth_state == MYSQL_AUTH_FAILED)
                {
                        ROUTER_OBJECT   *router = NULL;
                        ROUTER          *router_instance = NULL;
                        void            *rsession = NULL;
                        SESSION         *session = dcb->session;
                        int             receive_rc = 0;

                        CHK_SESSION(session);
	
                        router = session->service->router;
                        router_instance = session->service->router_instance;
                        rsession = session->router_session;

                        if (backend_protocol->protocol_auth_state == MYSQL_AUTH_RECV) {
                                /*<
                                 * Read backed auth reply
                                 */                        
                                receive_rc =
                                        gw_receive_backend_auth(backend_protocol);

                                switch (receive_rc) {
                                case -1:
                                        backend_protocol->protocol_auth_state = MYSQL_AUTH_FAILED;
                                        LOGIF(LD, (skygw_log_write(
                                                LOGFILE_DEBUG,
                                                "%lu [gw_read_backend_event] after "
                                                "gw_receive_backend_authentication "
                                                "fd %d, state = MYSQL_AUTH_FAILED.",
                                                pthread_self(),
                                                backend_protocol->owner_dcb->fd)));
                                        

                                        LOGIF(LE, (skygw_log_write_flush(
                                                LOGFILE_ERROR,
                                                "Error : Backend server didn't "
                                                "accept authentication for user "
                                                "%s.", 
                                                current_session->user)));                                        
                                        break;
                                case 1:
                                        backend_protocol->protocol_auth_state = MYSQL_IDLE;
                                        
                                        LOGIF(LD, (skygw_log_write_flush(
                                                LOGFILE_DEBUG,
                                                "%lu [gw_read_backend_event] "
                                                "gw_receive_backend_auth succeed. "
                                                "dcb %p fd %d, user %s.",
                                                pthread_self(),
                                                dcb,
                                                dcb->fd,
                                                current_session->user)));
                                        break;
                                default:
                                        ss_dassert(receive_rc == 0);
                                        LOGIF(LD, (skygw_log_write_flush(
                                                LOGFILE_DEBUG,
                                                "%lu [gw_read_backend_event] "
                                                "gw_receive_backend_auth read "
                                                "successfully "
                                                "nothing. dcb %p fd %d, user %s.",
                                                pthread_self(),
                                                dcb,
                                                dcb->fd,
                                                current_session->user)));
                                        rc = 0;
                                        goto return_with_lock;
                                        break;
                                } /* switch */
                        }

                        if (backend_protocol->protocol_auth_state == MYSQL_AUTH_FAILED) 
                        {
                                /** 
                                 * protocol state won't change anymore, 
                                 * lock can be freed 
                                 */
                                spinlock_release(&dcb->authlock);
                                spinlock_acquire(&dcb->delayqlock);
                                
                                if (dcb->delayq != NULL) 
                                {                                        
                                        while ((dcb->delayq = gwbuf_consume(
                                                dcb->delayq,
                                                GWBUF_LENGTH(dcb->delayq))) != NULL);
                                }
                                spinlock_release(&dcb->delayqlock);
                                
                                {
                                        GWBUF* errbuf;
                                        bool   succp;

					/* try reload users' table for next connection */
					service_refresh_users(dcb->session->service);
#if defined(SS_DEBUG)                
                                        LOGIF(LD, (skygw_log_write(
                                                LOGFILE_DEBUG,
                                                "%lu [gw_read_backend_event] "
                                                "calling handleError. Backend "
                                                "DCB %p, session %p",
                                                pthread_self(),
                                                dcb,
                                                dcb->session)));
#endif
                                        
                                        errbuf = mysql_create_custom_error(
                                                1, 
                                                0, 
                                                "Authentication with backend failed. "
                                                "Session will be closed.");
                                        
                                        router->handleError(router_instance, 
                                                        rsession, 
                                                        errbuf, 
                                                        dcb,
                                                        ERRACT_REPLY_CLIENT,
                                                        &succp);
                                        
                                        ss_dassert(!succp);

                                        LOGIF(LD, (skygw_log_write(
                                                LOGFILE_DEBUG,
                                                "%lu [gw_read_backend_event] "
                                                "after calling handleError. Backend "
                                                "DCB %p, session %p",
                                                pthread_self(),
                                                dcb,
                                                dcb->session)));
                                        
                                        if (session != NULL)
                                        {
                                                spinlock_acquire(&session->ses_lock);
                                                session->state = SESSION_STATE_STOPPING;
                                                spinlock_release(&session->ses_lock);
                                        }
                                        dcb_close(dcb);
                                }
                                rc = 1;
                                goto return_rc;
                        }
                        else
                        {
                                ss_dassert(backend_protocol->protocol_auth_state == MYSQL_IDLE);
                                LOGIF(LD, (skygw_log_write_flush(
                                        LOGFILE_DEBUG,
                                        "%lu [gw_read_backend_event] "
                                        "gw_receive_backend_auth succeed. Fd %d, "
                                        "user %s.",
                                        pthread_self(),
                                        dcb->fd,
                                        current_session->user)));
                               
                                /* check the delay queue and flush the data */
                                if (dcb->delayq)
                                {
                                        rc = backend_write_delayqueue(dcb);
                                        goto return_with_lock;
                                }
                        }
                } /* MYSQL_AUTH_RECV || MYSQL_AUTH_FAILED */
                
                spinlock_release(&dcb->authlock);

        }  /* MYSQL_AUTH_RECV || MYSQL_AUTH_FAILED */
        
	/* reading MySQL command output from backend and writing to the client */
        {
		GWBUF         *read_buffer = NULL;
		ROUTER_OBJECT *router = NULL;
		ROUTER        *router_instance = NULL;
		void          *rsession = NULL;
		SESSION       *session = dcb->session;
                int           nbytes_read = 0;
                
                CHK_SESSION(session);
                router = session->service->router;
                router_instance = session->service->router_instance;

                /* read available backend data */
                rc = dcb_read(dcb, &read_buffer);
                
                if (rc < 0) 
                {
                        GWBUF* errbuf;
                        bool   succp;                        
#if defined(SS_DEBUG)
                        LOGIF(LE, (skygw_log_write_flush(
                                LOGFILE_ERROR,
                                "Backend read error handling #2.")));
#endif
                        errbuf = mysql_create_custom_error(
                                1, 
                                0, 
                                "Read from backend failed");
                        
                        router->handleError(router_instance, 
                                    session->router_session, 
                                    errbuf, 
                                    dcb,
                                    ERRACT_NEW_CONNECTION,
                                    &succp);

                        if (!succp)
                        {
                                spinlock_acquire(&session->ses_lock);
                                session->state = SESSION_STATE_STOPPING;
                                spinlock_release(&session->ses_lock);
                        }
                        dcb_close(dcb);
                        rc = 0;
                        goto return_rc;
                }
                nbytes_read = gwbuf_length(read_buffer);

                if (nbytes_read == 0)
                {
                        goto return_rc;
                }
                else
                {
                        ss_dassert(read_buffer != NULL);
                }

                /** Packet prefix was read earlier */
                if (dcb->dcb_readqueue)
                {
                        read_buffer = gwbuf_append(dcb->dcb_readqueue, read_buffer);
                        nbytes_read = gwbuf_length(read_buffer);
                        
                        if (nbytes_read < 5) /*< read at least command type */
                        {
                                rc = 0;
                                goto return_rc;
                        }
                        /** There is at least length and command type. */
                        else
                        {
                                read_buffer = dcb->dcb_readqueue;
                                dcb->dcb_readqueue = NULL;                        
                        }
                }
                else
                {
                        if (nbytes_read < 5) 
                        {
                                gwbuf_append(dcb->dcb_readqueue, read_buffer);
                                rc = 0;
                                goto return_rc;
                        }
                }
                /** 
                 * If protocol has session command set, concatenate whole 
                 * response into one buffer.
                 */
                if (protocol_get_srv_command((MySQLProtocol *)dcb->protocol, false) != 
                        MYSQL_COM_UNDEFINED)
                {
                        read_buffer = process_response_data(dcb, read_buffer, nbytes_read);
                }
                /*<
                 * If dcb->session->client is freed already it may be NULL.
                 */
                if (dcb->session->client != NULL)
                {
                        client_protocol = SESSION_PROTOCOL(dcb->session,
                                                           MySQLProtocol);
                	if (client_protocol != NULL) 
                        {
				CHK_PROTOCOL(client_protocol);

                                if (client_protocol->protocol_auth_state == 
                                        MYSQL_IDLE)
				{
                                        gwbuf_set_type(read_buffer, GWBUF_TYPE_MYSQL);
                                        
                                        router->clientReply(
                                                router_instance,
                                                session->router_session,
                                                read_buffer,
                                                dcb);
					rc = 1;
				}
				goto return_rc;
                	} 
                	else if (dcb->session->client->dcb_role == DCB_ROLE_INTERNAL) 
                        {
                                gwbuf_set_type(read_buffer, GWBUF_TYPE_MYSQL);
                                router->clientReply(router_instance, session->router_session, read_buffer, dcb);
				rc = 1;
			}
		}
        }
        
return_rc:
        return rc;

return_with_lock:
        spinlock_release(&dcb->authlock);
        goto return_rc;
}

/*
 * EPOLLOUT handler for the MySQL Backend protocol module.
 *
 * @param dcb   The descriptor control block
 * @return      1 in success, 0 in case of failure, 
 */
static int gw_write_backend_event(DCB *dcb) {
        int rc = 0;
	MySQLProtocol *backend_protocol = dcb->protocol;
        
        /*<
         * Don't write to backend if backend_dcb is not in poll set anymore.
         */
        if (dcb->state != DCB_STATE_POLLING) {
                uint8_t* data;
                
                if (dcb->writeq != NULL)
                {
                        data = (uint8_t *)GWBUF_DATA(dcb->writeq);
                        
                        if (!(MYSQL_IS_COM_QUIT(data)))
                        {
                                /*< vraa : errorHandle */
                                mysql_send_custom_error(
                                        dcb->session->client,
                                        1,
                                        0,
                                        "Writing to backend failed due invalid Maxscale "
                                        "state.");
                                LOGIF(LD, (skygw_log_write(
                                        LOGFILE_DEBUG,
                                        "%lu [gw_write_backend_event] Write to backend "
                                        "dcb %p fd %d "
                                        "failed due invalid state %s.",
                                        pthread_self(),
                                        dcb,
                                        dcb->fd,
                                        STRDCBSTATE(dcb->state))));
                        
                                LOGIF(LE, (skygw_log_write_flush(
                                        LOGFILE_ERROR,
                                        "Error : Attempt to write buffered data to backend "
                                        "failed "
                                        "due internal inconsistent state.")));
                                
                                rc = 0;
                        } 
                }
                else
                {
                        LOGIF(LD, (skygw_log_write(
                                LOGFILE_DEBUG,
                                "%lu [gw_write_backend_event] Dcb %p in state %s "
                                "but there's nothing to write either.",
                                pthread_self(),
                                dcb,
                                STRDCBSTATE(dcb->state))));
                        rc = 1;
                }
                goto return_rc;                
        }

        if (backend_protocol->protocol_auth_state == MYSQL_PENDING_CONNECT) {
                backend_protocol->protocol_auth_state = MYSQL_CONNECTED;
                rc = 1;
                goto return_rc;
        }
        dcb_drain_writeq(dcb);
        rc = 1;
return_rc:
        LOGIF(LD, (skygw_log_write(
                LOGFILE_DEBUG,
                "%lu [gw_write_backend_event] "
                "wrote to dcb %p fd %d, return %d",
                pthread_self(),
                dcb,
                dcb->fd,
                rc)));
        
        return rc;
}

/*
 * Write function for backend DCB. Store command to protocol.
 *
 * @param dcb	The DCB of the backend
 * @param queue	Queue of buffers to write
 * @return	0 on failure, 1 on success
 */
static int
gw_MySQLWrite_backend(DCB *dcb, GWBUF *queue)
{
	MySQLProtocol *backend_protocol = dcb->protocol;
        int rc = 0; 

        spinlock_acquire(&dcb->authlock);
        /**
         * Pick action according to state of protocol. 
         * If auth failed, return value is 0, write and buffered write 
         * return 1.
         */
        switch (backend_protocol->protocol_auth_state) {
                case MYSQL_AUTH_FAILED:
                {
                        size_t   len;
                        char*    str;
                        uint8_t* packet = (uint8_t *)queue->start;
                        uint8_t* startpoint;
                        
                        len = (size_t)MYSQL_GET_PACKET_LEN(packet);
                        startpoint = &packet[5];
                        str = (char *)malloc(len+1);
                        snprintf(str, len+1, "%s", startpoint);
                        LOGIF(LE, (skygw_log_write_flush(
                                LOGFILE_ERROR,
                                "Error : Unable to write to backend due to "
                                "authentication failure.")));
                        /** Consume query buffer */
                        while ((queue = gwbuf_consume(
                                                queue,
                                                GWBUF_LENGTH(queue))) != NULL);
                        free(str);
                        rc = 0;
                        spinlock_release(&dcb->authlock);
                        goto return_rc;
                        break;
                }

                case MYSQL_IDLE:
                {
                        uint8_t* ptr = GWBUF_DATA(queue);
                        int      cmd = MYSQL_GET_COMMAND(ptr);
                        
                        LOGIF(LD, (skygw_log_write(
                                LOGFILE_DEBUG,
                                "%lu [gw_MySQLWrite_backend] write to dcb %p "
                                "fd %d protocol state %s.",
                                pthread_self(),
                                dcb,
                                dcb->fd,
                                STRPROTOCOLSTATE(backend_protocol->protocol_auth_state))));
                        
                        spinlock_release(&dcb->authlock);
                        /**
                         * Statement type is used in readwrite split router. 
                         * Command is *not* set for readconn router.
                         * 
                         * Server commands are stored to MySQLProtocol structure 
                         * if buffer always includes a single statement. 
                         */
                        if (GWBUF_IS_TYPE_SINGLE_STMT(queue) &&
                                GWBUF_IS_TYPE_SESCMD(queue))
                        {
                                /** Record the command to backend's protocol */
                                protocol_add_srv_command(backend_protocol, cmd);
                        }
                        /** Write to backend */
                        rc = dcb_write(dcb, queue);
                        goto return_rc;
                        break;
                }
                
                default:
                {
                        uint8_t* ptr = GWBUF_DATA(queue);
                        int      cmd = MYSQL_GET_COMMAND(ptr);

                        LOGIF(LD, (skygw_log_write(
                                LOGFILE_DEBUG,
                                "%lu [gw_MySQLWrite_backend] delayed write to "
                                "dcb %p fd %d protocol state %s.",
                                pthread_self(),
                                dcb,
                                dcb->fd,
                                STRPROTOCOLSTATE(backend_protocol->protocol_auth_state))));
                        /** 
                         * In case of session commands, store command to DCB's 
                         * protocol struct.
                         */
                        if (GWBUF_IS_TYPE_SINGLE_STMT(queue) &&
                                GWBUF_IS_TYPE_SESCMD(queue))
                        {
                                /** Record the command to backend's protocol */
                                protocol_add_srv_command(backend_protocol, cmd);
                        }
                        /*<
                         * Now put the incoming data to the delay queue unless backend is
                         * connected with auth ok
                         */
                        backend_set_delayqueue(dcb, queue);
                        spinlock_release(&dcb->authlock);
                        rc = 1;
                        goto return_rc;
                        break;
                }
        }
return_rc:
	return rc;
}

/**
 * Error event handler.
 * Create error message, pass it to router's error handler and if error 
 * handler fails in providing enough backend servers, mark session being 
 * closed and call DCB close function which triggers closing router session 
 * and related backends (if any exists.
 */
static int gw_error_backend_event(DCB *dcb) 
{
	SESSION*       session;
	void*          rsession;
	ROUTER_OBJECT* router;
	ROUTER*        router_instance;
        GWBUF*         errbuf;
        bool           succp;
        
	CHK_DCB(dcb);
	session = dcb->session;
	CHK_SESSION(session);
        rsession = session->router_session;
        router = session->service->router;
        router_instance = session->service->router_instance;

#if defined(SS_DEBUG)                
        LOGIF(LE, (skygw_log_write_flush(
                LOGFILE_ERROR,
                "Backend error event handling.")));
#endif
        /**
         * Avoid running redundant error handling procedure.
         * dcb_close is already called for the DCB. Thus, either connection is
         * closed by router and COM_QUIT sent or there was an error which
         * have already been handled.
         */
        if (dcb->session != DCB_STATE_POLLING)
        {
                return 1;
        }
        errbuf = mysql_create_custom_error(
                1, 
                0, 
                "Lost connection to backend server.");
        
        router->handleError(router_instance,
                            rsession,
                            errbuf, 
                            dcb,
                            ERRACT_NEW_CONNECTION,
                            &succp);
        
        /** There are not required backends available, close session. */
        if (!succp) {
                spinlock_acquire(&session->ses_lock);
                session->state = SESSION_STATE_STOPPING;
                spinlock_release(&session->ses_lock);
        }
        dcb_close(dcb);
        
        return 1;        
}

/*
 * Create a new backend connection.
 *
 * This routine will connect to a backend server and it is called by dbc_connect
 * in router->newSession
 *
 * @param backend_dcb, in, out, use - backend DCB allocated from dcb_connect
 * @param server, in, use - server to connect to
 * @param session, in use - current session from client DCB
 * @return 0/1 on Success and -1 on Failure.
 * If succesful, returns positive fd to socket which is connected to
 *  backend server. Positive fd is copied to protocol and to dcb.
 * If fails, fd == -1 and socket is closed.
 */
static int gw_create_backend_connection(
        DCB     *backend_dcb,
        SERVER  *server,
        SESSION *session)
{
        MySQLProtocol *protocol = NULL;        
	int           rv = -1;
        int           fd = -1;

        protocol = mysql_protocol_init(backend_dcb, -1);
        ss_dassert(protocol != NULL);
        
        if (protocol == NULL) {
                LOGIF(LD, (skygw_log_write(
                        LOGFILE_DEBUG,
                        "%lu [gw_create_backend_connection] Failed to create "
                        "protocol object for backend connection.",
                        pthread_self())));
                LOGIF(LE, (skygw_log_write_flush(
                        LOGFILE_ERROR,
                        "Error: Failed to create "
                        "protocol object for backend connection.")));
                goto return_fd;
        }
        
        /*< if succeed, fd > 0, -1 otherwise */
        rv = gw_do_connect_to_backend(server->name, server->port, &fd);
        /*< Assign protocol with backend_dcb */
        backend_dcb->protocol = protocol;

        /*< Set protocol state */
	switch (rv) {
		case 0:
                        ss_dassert(fd > 0);
                        protocol->fd = fd;
			protocol->protocol_auth_state = MYSQL_CONNECTED;
                        LOGIF(LD, (skygw_log_write(
                                LOGFILE_DEBUG,
                                "%lu [gw_create_backend_connection] Established "
                                "connection to %s:%i, protocol fd %d client "
                                "fd %d.",
                                pthread_self(),
                                server->name,
                                server->port,
                                protocol->fd,
                                session->client->fd)));
			break;

		case 1:
                        ss_dassert(fd > 0);
                        protocol->protocol_auth_state = MYSQL_PENDING_CONNECT;
                        protocol->fd = fd;
                        LOGIF(LD, (skygw_log_write(
                                LOGFILE_DEBUG,
                                "%lu [gw_create_backend_connection] Connection "
                                "pending to %s:%i, protocol fd %d client fd %d.",
                                pthread_self(),
                                server->name,
                                server->port,
                                protocol->fd,
                                session->client->fd)));
			break;

		default:
                        ss_dassert(fd == -1);
                        ss_dassert(protocol->protocol_auth_state == MYSQL_ALLOC);
                        LOGIF(LD, (skygw_log_write(
                                LOGFILE_DEBUG,
                                "%lu [gw_create_backend_connection] Connection "
                                "failed to %s:%i, protocol fd %d client fd %d.",
                                pthread_self(),
                                server->name,
                                server->port,
                                protocol->fd,
                                session->client->fd)));
			break;
	} /*< switch */
        
return_fd:
	return fd;
}


/**
 * Error event handler.
 * Create error message, pass it to router's error handler and if error 
 * handler fails in providing enough backend servers, mark session being 
 * closed and call DCB close function which triggers closing router session 
 * and related backends (if any exists.
 *
 * @param dcb The current Backend DCB
 * @return 1 always
 */
static int
gw_backend_hangup(DCB *dcb)
{
<<<<<<< HEAD
	SESSION		*session;
	void		*rsession;
	ROUTER_OBJECT	*router;
	ROUTER		*router_instance;
	int		rc = 0;

	session = dcb->session;

        if (session->state == SESSION_STATE_ROUTER_READY)
        {
		router = session->service->router;
		router_instance = session->service->router_instance;
                rsession = session->router_session;
                /*<
                 * rsession should never be NULL here.
                 */
                LOGIF(LD, (skygw_log_write_flush(
                                   LOGFILE_DEBUG,
                                   "%lu [gw_backend_hangup] "
                                   "Call closeSession for backend "
                                   "session.",
                                   pthread_self())));
                
                router->closeSession(router_instance, rsession);
        }
        /*< vraa : errorHandle */
=======
        SESSION*       session;
        void*          rsession;
        ROUTER_OBJECT* router;
        ROUTER*        router_instance;
        bool           succp;
        GWBUF*         errbuf;
        
        CHK_DCB(dcb);
        session = dcb->session;
        CHK_SESSION(session);
        
        rsession = session->router_session;
        router = session->service->router;
        router_instance = session->service->router_instance;

#if defined(SS_DEBUG)
        LOGIF(LE, (skygw_log_write_flush(
                LOGFILE_ERROR,
                "Backend hangup error handling.")));
#endif
        
        
        errbuf = mysql_create_custom_error(
                1, 
                0, 
                "Lost connection to backend server.");

        router->handleError(router_instance,
                            rsession,
                            errbuf, 
                            dcb,
                            ERRACT_NEW_CONNECTION,
                            &succp);
        
        /** There are not required backends available, close session. */
        if (!succp) {
#if defined(SS_DEBUG)                
                LOGIF(LE, (skygw_log_write_flush(
                        LOGFILE_ERROR,
                        "Backend hangup -> closing session.")));
#endif
                
                spinlock_acquire(&session->ses_lock);
                session->state = SESSION_STATE_STOPPING;
                spinlock_release(&session->ses_lock);
        }
        dcb_close(dcb);
        
>>>>>>> dbfaa5a8
	return 1;
}

/**
 * Send COM_QUIT to backend so that it can be closed. 
 * @param dcb The current Backend DCB
 * @return 1 always
 */
static int
gw_backend_close(DCB *dcb)
{
        DCB*     client_dcb;
        SESSION* session;
        GWBUF*   quitbuf;
        
        CHK_DCB(dcb);
        session = dcb->session;
        CHK_SESSION(session);

        quitbuf = mysql_create_com_quit(NULL, 0);
        gwbuf_set_type(quitbuf, GWBUF_TYPE_MYSQL);

        /** Send COM_QUIT to the backend being closed */
        mysql_send_com_quit(dcb, 0, quitbuf);
        
        mysql_protocol_done(dcb);

        if (session != NULL && session->state == SESSION_STATE_STOPPING)
        {
                client_dcb = session->client;
                
                if (client_dcb != NULL && 
                        client_dcb->state == DCB_STATE_POLLING)
                {
                        /** Close client DCB */
                        dcb_close(client_dcb);
                }
        }
	return 1;
}

/**
 * This routine put into the delay queue the input queue
 * The input is what backend DCB is receiving
 * The routine is called from func.write() when mysql backend connection
 * is not yet complete buu there are inout data from client
 *
 * @param dcb   The current backend DCB
 * @param queue Input data in the GWBUF struct
 */
static void backend_set_delayqueue(DCB *dcb, GWBUF *queue) {
	spinlock_acquire(&dcb->delayqlock);

	if (dcb->delayq) {
		/* Append data */
		dcb->delayq = gwbuf_append(dcb->delayq, queue);
	} else {
		if (queue != NULL) {
			/* create the delay queue */
			dcb->delayq = queue;
		}
	}
	spinlock_release(&dcb->delayqlock);
}

/**
 * This routine writes the delayq via dcb_write
 * The dcb->delayq contains data received from the client before
 * mysql backend authentication succeded
 *
 * @param dcb The current backend DCB
 * @return The dcb_write status
 */
static int backend_write_delayqueue(DCB *dcb)
{
	GWBUF *localq = NULL;
        int   rc;

	spinlock_acquire(&dcb->delayqlock);

        if (dcb->delayq == NULL)
        {
                spinlock_release(&dcb->delayqlock);
                rc = 1;
        }
        else
        {
                localq = dcb->delayq;
                dcb->delayq = NULL;
                spinlock_release(&dcb->delayqlock);
                rc = dcb_write(dcb, localq);
        }

        if (rc == 0)
        {
                GWBUF* errbuf;
                bool   succp;
                ROUTER_OBJECT   *router = NULL;
                ROUTER          *router_instance = NULL;
                void            *rsession = NULL;
                SESSION         *session = dcb->session;
                
                CHK_SESSION(session);
                
                router = session->service->router;
                router_instance = session->service->router_instance;
                rsession = session->router_session;
#if defined(SS_DEBUG)                
                LOGIF(LE, (skygw_log_write_flush(
                        LOGFILE_ERROR,
                        "Backend write delayqueue error handling.")));
#endif
                errbuf = mysql_create_custom_error(
                        1, 
                        0, 
                        "Failed to write buffered data to back-end server. "
                        "Buffer was empty or back-end was disconnected during "
                        "operation. Session will be closed.");
                
                router->handleError(router_instance, 
                                    rsession, 
                                    errbuf, 
                                    dcb,
                                    ERRACT_NEW_CONNECTION,
                                    &succp);
                
                if (!succp)
                {
                        if (session != NULL)
                        {
                                spinlock_acquire(&session->ses_lock);
                                session->state = SESSION_STATE_STOPPING;
                                spinlock_release(&session->ses_lock);
                        }
                        dcb_close(dcb);
                }                
        }
        
        return rc;
}
        


static int gw_change_user(
        DCB     *backend, 
        SERVER  *server, 
        SESSION *in_session, 
        GWBUF   *queue) 
{
	MYSQL_session *current_session = NULL;
	MySQLProtocol *backend_protocol = NULL;
	MySQLProtocol *client_protocol = NULL;
	char username[MYSQL_USER_MAXLEN+1]="";
	char database[MYSQL_DATABASE_MAXLEN+1]="";
	uint8_t client_sha1[MYSQL_SCRAMBLE_LEN]="";
	uint8_t *client_auth_packet = GWBUF_DATA(queue);
	unsigned int auth_token_len = 0;
	uint8_t *auth_token = NULL;
	int rv = -1;
	int auth_ret = 1;

	current_session = (MYSQL_session *)in_session->client->data;
	backend_protocol = backend->protocol;
	client_protocol = in_session->client->protocol;

	// now get the user, after 4 bytes header and 1 byte command
	client_auth_packet += 5;
	strcpy(username,  (char *)client_auth_packet);
	client_auth_packet += strlen(username) + 1;

	// get the auth token len
	memcpy(&auth_token_len, client_auth_packet, 1);
        ss_dassert(auth_token_len >= 0);
        
	client_auth_packet++;

        // allocate memory for token only if auth_token_len > 0
        if (auth_token_len > 0) {
                auth_token = (uint8_t *)malloc(auth_token_len);
                ss_dassert(auth_token != NULL);
                
                if (auth_token == NULL) 
			return rv;
                memcpy(auth_token, client_auth_packet, auth_token_len);
		client_auth_packet += auth_token_len;
        }
        // decode the token and check the password
        // Note: if auth_token_len == 0 && auth_token == NULL, user is without password
        auth_ret = gw_check_mysql_scramble_data(backend->session->client, auth_token, auth_token_len, client_protocol->scramble, sizeof(client_protocol->scramble), username, client_sha1);

	if (auth_ret != 0) {
		if (!service_refresh_users(backend->session->client->service)) {
			/* Try authentication again with new repository data */
			/* Note: if no auth client authentication will fail */
        		auth_ret = gw_check_mysql_scramble_data(backend->session->client, auth_token, auth_token_len, client_protocol->scramble, sizeof(client_protocol->scramble), username, client_sha1);
		}
	}

        // let's free the auth_token now
        if (auth_token)
                free(auth_token);

        if (auth_ret != 0) {
                /*< vraa : errorHandle */

		// send the error packet
		mysql_send_auth_error(backend->session->client, 1, 0, "Authorization failed on change_user");
		rv = 1;

        } else {
		// get db name
		strcpy(database, (char *)client_auth_packet);

		rv = gw_send_change_user_to_backend(database, username, client_sha1, backend_protocol);

		/*<
		 * Now copy new data into user session
		 */		
		strcpy(current_session->user, username);
		strcpy(current_session->db, database);
		memcpy(current_session->client_sha1, client_sha1, sizeof(current_session->client_sha1));
        }
        gwbuf_free(queue);
	return rv;
}

/**
 * Session Change wrapper for func.write
 * The reply packet will be back routed to the right server
 * in the gw_read_backend_event checking the ROUTER_CHANGE_SESSION command in dcb->command
 * 
 * @param
 * @return always 1
 */
/*
static int gw_session(DCB *backend_dcb, void *data) {

	GWBUF *queue = NULL;

	queue = (GWBUF *) data;
	backend_dcb->func.write(backend_dcb, queue);

	return 1;
}
*/


/** 
 * Move packets or parts of packets from redbuf to outbuf as the packet headers
 * and lengths have been noticed and counted.
 * Session commands need to be marked so that they can be handled properly in 
 * the router's clientReply.
 * Return the pointer to outbuf.
 */
static GWBUF* process_response_data (
        DCB*   dcb,
        GWBUF* readbuf,
        int    nbytes_to_process) /*< number of new bytes read */
{
        int            npackets_left    = 0; /*< response's packet count */
        size_t         nbytes_left = 0; /*< nbytes to be read for the packet */
        MySQLProtocol* p;
        GWBUF*         outbuf = NULL;
      
        /** Get command which was stored in gw_MySQLWrite_backend */
        p = DCB_PROTOCOL(dcb, MySQLProtocol);
        CHK_PROTOCOL(p);
                
        /** All buffers processed here are sescmd responses */
        gwbuf_set_type(readbuf, GWBUF_TYPE_SESCMD_RESPONSE);
        
        /**
         * Now it is known how many packets there should be and how much
         * is read earlier. 
         */
        while (nbytes_to_process != 0)
        {
                mysql_server_cmd_t srvcmd;
                bool               succp;
                
                srvcmd = protocol_get_srv_command(p, false);
                
                /** 
                 * Read values from protocol structure, fails if values are 
                 * uninitialized. 
                 */
                if (npackets_left == 0)
                {
                        succp = protocol_get_response_status(p, &npackets_left, &nbytes_left);
                        
                        if (!succp || npackets_left == 0)
                        {
                                /** 
                                * Examine command type and the readbuf. Conclude response 
                                * packet count from the command type or from the first 
                                * packet content. Fails if read buffer doesn't include 
                                * enough data to read the packet length.
                                */
                                init_response_status(readbuf, srvcmd, &npackets_left, &nbytes_left);
                        }
                }
                /** Only session commands with responses should be processed */
                ss_dassert(npackets_left > 0);
                
                /** Read incomplete packet. */
                if (nbytes_left > nbytes_to_process)
                {
                        /** Includes length info so it can be processed */
                        if (nbytes_to_process >= 5)
                        {
                                /** discard source buffer */
                                readbuf = gwbuf_consume(readbuf, GWBUF_LENGTH(readbuf));
                                nbytes_left -= nbytes_to_process;
                        }
                        nbytes_to_process = 0;
                }
                /** Packet was read. All bytes belonged to the last packet. */
                else if (nbytes_left == nbytes_to_process)
                {
                        nbytes_left = 0;
                        nbytes_to_process = 0;
                        ss_dassert(npackets_left > 0);
                        npackets_left -= 1;
                        outbuf = gwbuf_append(outbuf, readbuf);
                        readbuf = NULL;
                }
                /** 
                 * Packet was read. There should be more since bytes were 
                 * left over.
                 * Move the next packet to its own buffer and add that next 
                 * to the prev packet's buffer.
                 */
                else /*< nbytes_left < nbytes_to_process */
                {
                        nbytes_to_process -= nbytes_left;
                        
                        /** Move the prefix of the buffer to outbuf from redbuf */
                        outbuf = gwbuf_append(outbuf, gwbuf_clone_portion(readbuf, 0, nbytes_left));
                        readbuf = gwbuf_consume(readbuf, nbytes_left);
                        ss_dassert(npackets_left > 0);
                        npackets_left -= 1;
                        nbytes_left = 0;
                }
                
                /** Store new status to protocol structure */
                protocol_set_response_status(p, npackets_left, nbytes_left);  
                
                /** A complete packet was read */
                if (nbytes_left == 0)
                {                        
                        /** No more packets in this response */
                        if (npackets_left == 0)
                        {
                                GWBUF* b = outbuf;
                                
                                while (b->next != NULL)
                                {
                                        b = b->next;
                                }
                                /** Mark last as end of response */
                                gwbuf_set_type(b, GWBUF_TYPE_RESPONSE_END);

                                /** Archive the command */
                                protocol_archive_srv_command(p);                                
                        }
                        /** Read next packet */
                        else
                        {
                                uint8_t* data;

                                /** Read next packet length */
                                data = GWBUF_DATA(readbuf);
                                nbytes_left = MYSQL_GET_PACKET_LEN(data)+MYSQL_HEADER_LEN;
                                /** Store new status to protocol structure */
                                protocol_set_response_status(p, npackets_left, nbytes_left);  
                        }
                }
        }
        return outbuf;
}<|MERGE_RESOLUTION|>--- conflicted
+++ resolved
@@ -924,34 +924,6 @@
 static int
 gw_backend_hangup(DCB *dcb)
 {
-<<<<<<< HEAD
-	SESSION		*session;
-	void		*rsession;
-	ROUTER_OBJECT	*router;
-	ROUTER		*router_instance;
-	int		rc = 0;
-
-	session = dcb->session;
-
-        if (session->state == SESSION_STATE_ROUTER_READY)
-        {
-		router = session->service->router;
-		router_instance = session->service->router_instance;
-                rsession = session->router_session;
-                /*<
-                 * rsession should never be NULL here.
-                 */
-                LOGIF(LD, (skygw_log_write_flush(
-                                   LOGFILE_DEBUG,
-                                   "%lu [gw_backend_hangup] "
-                                   "Call closeSession for backend "
-                                   "session.",
-                                   pthread_self())));
-                
-                router->closeSession(router_instance, rsession);
-        }
-        /*< vraa : errorHandle */
-=======
         SESSION*       session;
         void*          rsession;
         ROUTER_OBJECT* router;
@@ -1000,7 +972,6 @@
         }
         dcb_close(dcb);
         
->>>>>>> dbfaa5a8
 	return 1;
 }
 
