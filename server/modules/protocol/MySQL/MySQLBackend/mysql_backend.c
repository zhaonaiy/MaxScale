/*
 * Copyright (c) 2016 MariaDB Corporation Ab
 *
 * Use of this software is governed by the Business Source License included
 * in the LICENSE.TXT file and at www.mariadb.com/bsl11.
 *
 * Change Date: 2020-01-01
 *
 * On the date above, in accordance with the Business Source License, use
 * of this software will be governed by version 2 or later of the General
 * Public License.
 */

#define MXS_MODULE_NAME "MySQLBackend"

#include <maxscale/alloc.h>
#include <maxscale/limits.h>
#include <maxscale/log_manager.h>
#include <maxscale/modinfo.h>
#include <maxscale/modutil.h>
#include <maxscale/poll.h>
#include <maxscale/protocol.h>
#include <maxscale/protocol/mysql.h>
#include <maxscale/router.h>
#include <maxscale/utils.h>

/*
 * MySQL Protocol module for handling the protocol between the gateway
 * and the backend MySQL database.
 */

static int gw_create_backend_connection(DCB *backend, SERVER *server, MXS_SESSION *in_session);
static int gw_read_backend_event(DCB* dcb);
static int gw_write_backend_event(DCB *dcb);
static int gw_MySQLWrite_backend(DCB *dcb, GWBUF *queue);
static int gw_error_backend_event(DCB *dcb);
static int gw_backend_close(DCB *dcb);
static int gw_backend_hangup(DCB *dcb);
static int backend_write_delayqueue(DCB *dcb, GWBUF *buffer);
static void backend_set_delayqueue(DCB *dcb, GWBUF *queue);
static int gw_change_user(DCB *backend_dcb, SERVER *server, MXS_SESSION *in_session, GWBUF *queue);
static char *gw_backend_default_auth();
static GWBUF* process_response_data(DCB* dcb, GWBUF** readbuf, int nbytes_to_process);
extern char* create_auth_failed_msg(GWBUF* readbuf, char* hostaddr, uint8_t* sha1);
static bool sescmd_response_complete(DCB* dcb);
static void gw_reply_on_error(DCB *dcb, mxs_auth_state_t state);
static int gw_read_and_write(DCB *dcb);
static int gw_do_connect_to_backend(char *host, int port, int *fd);
static void inline close_socket(int socket);
static GWBUF *gw_create_change_user_packet(MYSQL_session*  mses,
                                           MySQLProtocol*  protocol);
static int gw_send_change_user_to_backend(char          *dbname,
                                          char          *user,
                                          uint8_t       *passwd,
                                          MySQLProtocol *conn);
static void gw_send_proxy_protocol_header(DCB *backend_dcb);
static bool get_ip_string_and_port(struct sockaddr_storage *sa, char *ip, int iplen,
                                   in_port_t *port_out);
static bool gw_connection_established(DCB* dcb);

/*
 * The module entry point routine. It is this routine that
 * must populate the structure that is referred to as the
 * "module object", this is a structure with the set of
 * external entry points for this module.
 *
 * @return The module object
 */
MXS_MODULE* MXS_CREATE_MODULE()
{
    static MXS_PROTOCOL MyObject =
    {
        gw_read_backend_event,      /* Read - EPOLLIN handler        */
        gw_MySQLWrite_backend,      /* Write - data from gateway     */
        gw_write_backend_event,     /* WriteReady - EPOLLOUT handler */
        gw_error_backend_event,     /* Error - EPOLLERR handler      */
        gw_backend_hangup,          /* HangUp - EPOLLHUP handler     */
        NULL,                       /* Accept                        */
        gw_create_backend_connection, /* Connect                     */
        gw_backend_close,           /* Close                         */
        NULL,                       /* Listen                        */
        gw_change_user,             /* Authentication                */
        NULL,                       /* Session                       */
        gw_backend_default_auth,    /* Default authenticator         */
        NULL,                       /* Connection limit reached      */
        gw_connection_established
    };

    static MXS_MODULE info =
    {
        MXS_MODULE_API_PROTOCOL,
        MXS_MODULE_GA,
        MXS_PROTOCOL_VERSION,
        "The MySQL to backend server protocol",
        "V2.0.0",
        MXS_NO_MODULE_CAPABILITIES,
        &MyObject,
        NULL, /* Process init. */
        NULL, /* Process finish. */
        NULL, /* Thread init. */
        NULL, /* Thread finish. */
        {
            {MXS_END_MODULE_PARAMS}
        }
    };

    return &info;
}

/**
 * The default authenticator name for this protocol
 *
 * This is not used for a backend protocol, it is for client authentication.
 *
 * @return name of authenticator
 */
static char *gw_backend_default_auth()
{
    return "MySQLBackendAuth";
}
/*lint +e14 */

/*******************************************************************************
 *******************************************************************************
 *
 * API Entry Point - Connect
 *
 * This is the first entry point that will be called in the life of a backend
 * (database) connection. It creates a protocol data structure and attempts
 * to open a non-blocking socket to the database. If it succeeds, the
 * protocol_auth_state will become MYSQL_CONNECTED.
 *
 *******************************************************************************
 ******************************************************************************/

/*
 * Create a new backend connection.
 *
 * This routine will connect to a backend server and it is called by dbc_connect
 * in router->newSession
 *
 * @param backend_dcb, in, out, use - backend DCB allocated from dcb_connect
 * @param server, in, use - server to connect to
 * @param session, in use - current session from client DCB
 * @return 0/1 on Success and -1 on Failure.
 * If succesful, returns positive fd to socket which is connected to
 *  backend server. Positive fd is copied to protocol and to dcb.
 * If fails, fd == -1 and socket is closed.
 */
static int gw_create_backend_connection(DCB *backend_dcb,
                                        SERVER *server,
                                        MXS_SESSION *session)
{
    MySQLProtocol *protocol = NULL;
    int rv = -1;
    int fd = -1;

    protocol = mysql_protocol_init(backend_dcb, -1);
    ss_dassert(protocol != NULL);

    if (protocol == NULL)
    {
        MXS_ERROR("Failed to create protocol object for backend connection.");
        goto return_fd;
    }

    /** Copy client flags to backend protocol */
    if (backend_dcb->session->client_dcb->protocol)
    {
        MySQLProtocol *client = (MySQLProtocol*)backend_dcb->session->client_dcb->protocol;
        protocol->client_capabilities = client->client_capabilities;
        protocol->charset = client->charset;
        protocol->extra_capabilities = client->extra_capabilities;
    }
    else
    {
        protocol->client_capabilities = (int)GW_MYSQL_CAPABILITIES_CLIENT;
        protocol->charset = 0x08;
    }

    /*< if succeed, fd > 0, -1 otherwise */
    /* TODO: Better if function returned a protocol auth state */
    rv = gw_do_connect_to_backend(server->name, server->port, &fd);
    /*< Assign protocol with backend_dcb */
    backend_dcb->protocol = protocol;

    /*< Set protocol state */
    switch (rv)
    {
    case 0:
        ss_dassert(fd > 0);
        protocol->fd = fd;
        protocol->protocol_auth_state = MXS_AUTH_STATE_CONNECTED;
        MXS_DEBUG("Established "
                  "connection to %s:%i, protocol fd %d client "
                  "fd %d.",
                  server->name,
                  server->port,
                  protocol->fd,
                  session->client_dcb->fd);

        if (server->proxy_protocol)
        {
            gw_send_proxy_protocol_header(backend_dcb);
        }
        break;

    case 1:
        /* The state MYSQL_PENDING_CONNECT is likely to be transitory,    */
        /* as it means the calls have been successful but the connection  */
        /* has not yet completed and the calls are non-blocking.          */
        ss_dassert(fd > 0);
        protocol->protocol_auth_state = MXS_AUTH_STATE_PENDING_CONNECT;
        protocol->fd = fd;
        MXS_DEBUG("Connection "
                  "pending to %s:%i, protocol fd %d client fd %d.",
                  server->name,
                  server->port,
                  protocol->fd,
                  session->client_dcb->fd);
        break;

    default:
        /* Failure - the state reverts to its initial value */
        ss_dassert(fd == -1);
        ss_dassert(protocol->protocol_auth_state == MXS_AUTH_STATE_INIT);
        break;
    } /*< switch */

return_fd:
    return fd;
}

/**
 * gw_do_connect_to_backend
 *
 * This routine creates socket and connects to a backend server.
 * Connect it non-blocking operation. If connect fails, socket is closed.
 *
 * @param host The host to connect to
 * @param port The host TCP/IP port
 * @param *fd where connected fd is copied
 * @return 0/1 on success and -1 on failure
 * If successful, fd has file descriptor to socket which is connected to
 * backend server. In failure, fd == -1 and socket is closed.
 *
 */
static int gw_do_connect_to_backend(char *host, int port, int *fd)
{
    struct sockaddr_storage serv_addr = {};
    int rv = -1;

    /* prepare for connect */
    int so = open_network_socket(MXS_SOCKET_NETWORK, &serv_addr, host, port);

    if (so == -1)
    {
        MXS_ERROR("Establishing connection to backend server [%s]:%d failed.", host, port);
        return rv;
    }

    rv = connect(so, (struct sockaddr *)&serv_addr, sizeof(serv_addr));

    if (rv != 0)
    {
        if (errno == EINPROGRESS)
        {
            rv = 1;
        }
        else
        {
            MXS_ERROR("Failed to connect backend server [%s]:%d due to: %d, %s.",
                      host, port, errno, mxs_strerror(errno));
            close(so);
            return rv;
        }
    }

    *fd = so;
    MXS_DEBUG("Connected to backend server [%s]:%d, fd %d.", host, port, so);

    return rv;

}

/**
 * @brief Check if the response contain an error
 *
 * @param buffer Buffer with a complete response
 * @return True if the reponse contains an MySQL error packet
 */
bool is_error_response(GWBUF *buffer)
{
    uint8_t cmd;
    return gwbuf_copy_data(buffer, MYSQL_HEADER_LEN, 1, &cmd) && cmd == MYSQL_REPLY_ERR;
}

/**
 * @brief Log handshake failure
 *
 * @param dcb Backend DCB where authentication failed
 * @param buffer Buffer containing the response from the backend
 */
static void handle_error_response(DCB *dcb, GWBUF *buffer)
{
    uint8_t *data = (uint8_t*)GWBUF_DATA(buffer);
    size_t len = MYSQL_GET_PAYLOAD_LEN(data);
    uint16_t errcode = MYSQL_GET_ERRCODE(data);
    char bufstr[len];
    memcpy(bufstr, data + 7, len - 3);
    bufstr[len - 3] = '\0';

    MXS_ERROR("Invalid authentication message from backend '%s'. Error code: %d, "
              "Msg : %s", dcb->server->unique_name, errcode, bufstr);

    /** If the error is ER_HOST_IS_BLOCKED put the server into maintenace mode.
     * This will prevent repeated authentication failures. */
    if (errcode == ER_HOST_IS_BLOCKED)
    {
        MXS_ERROR("Server %s has been put into maintenance mode due "
                  "to the server blocking connections from MaxScale. "
                  "Run 'mysqladmin -h %s -P %d flush-hosts' on this "
                  "server before taking this server out of maintenance "
                  "mode.", dcb->server->unique_name,
                  dcb->server->name, dcb->server->port);

        server_set_status(dcb->server, SERVER_MAINT);
    }
    else if (errcode == ER_ACCESS_DENIED_ERROR ||
             errcode == ER_DBACCESS_DENIED_ERROR ||
             errcode == ER_ACCESS_DENIED_NO_PASSWORD_ERROR)
    {
        if (dcb->session->state != SESSION_STATE_DUMMY)
        {
            // Authentication failed, reload users
            service_refresh_users(dcb->service);
        }
    }
}

/**
 * @brief Handle the server's response packet
 *
 * This function reads the server's response packet and does the final step of
 * the authentication.
 *
 * @param dcb Backend DCB
 * @param buffer Buffer containing the server's complete handshake
 * @return MXS_AUTH_STATE_HANDSHAKE_FAILED on failure.
 */
mxs_auth_state_t handle_server_response(DCB *dcb, GWBUF *buffer)
{
    MySQLProtocol *proto = (MySQLProtocol*)dcb->protocol;
    mxs_auth_state_t rval = proto->protocol_auth_state == MXS_AUTH_STATE_CONNECTED ?
                            MXS_AUTH_STATE_HANDSHAKE_FAILED : MXS_AUTH_STATE_FAILED;

    if (dcb->authfunc.extract(dcb, buffer))
    {
        switch (dcb->authfunc.authenticate(dcb))
        {
        case MXS_AUTH_INCOMPLETE:
        case MXS_AUTH_SSL_INCOMPLETE:
            rval = MXS_AUTH_STATE_RESPONSE_SENT;
            break;

        case MXS_AUTH_SUCCEEDED:
            rval = MXS_AUTH_STATE_COMPLETE;

        default:
            break;
        }
    }

    gwbuf_free(buffer);
    return rval;
}

/**
 * @brief Prepare protocol for a write
 *
 * This prepares both the buffer and the protocol itself for writing a query
 * to the backend.
 *
 * @param dcb    The backend DCB to write to
 * @param buffer Buffer that will be written
 */
static inline void prepare_for_write(DCB *dcb, GWBUF *buffer)
{
    MySQLProtocol *proto = (MySQLProtocol*)dcb->protocol;

    /**
     * The DCB's session is set to the dummy session when it is put into the
     * persistent connection pool. If this is not the dummy session, track
     * the current command being executed.
     */
    if (!session_is_dummy(dcb->session))
    {
        uint64_t capabilities = service_get_capabilities(dcb->session->service);

        /**
         * Copy the current command being executed to this backend. For statement
         * based routers, this is tracked by using the current command being executed.
         * For routers that stream data, the client protocol command tracking data
         * is used which does not guarantee that the correct command is tracked if
         * something queues commands internally.
         */
        if (rcap_type_required(capabilities, RCAP_TYPE_STMT_INPUT))
        {
            proto->current_command = (mxs_mysql_cmd_t)MYSQL_GET_COMMAND(GWBUF_DATA(buffer));
        }
        else if (dcb->session->client_dcb && dcb->session->client_dcb->protocol)
        {
            MySQLProtocol *client_proto = (MySQLProtocol*)dcb->session->client_dcb->protocol;
            proto->current_command = client_proto->current_command;
        }
    }

    if (GWBUF_IS_TYPE_SESCMD(buffer))
    {
        mxs_mysql_cmd_t cmd = mxs_mysql_get_command(buffer);
        protocol_add_srv_command(proto, cmd);
    }
    if (GWBUF_SHOULD_COLLECT_RESULT(buffer))
    {
        proto->collect_result = true;
    }
}

/*******************************************************************************
 *******************************************************************************
 *
 * API Entry Point - Read
 *
 * When the polling mechanism finds that new incoming data is available for
 * a backend connection, it will call this entry point, passing the relevant
 * DCB.
 *
 * The first time through, it is expected that protocol_auth_state will be
 * MYSQL_CONNECTED and an attempt will be made to send authentication data
 * to the backend server. The state may progress to MYSQL_AUTH_REC although
 * for an SSL connection this will not happen straight away, and the state
 * will remain MYSQL_CONNECTED.
 *
 * When the connection is fully established, it is expected that the state
 * will be MYSQL_IDLE and the information read from the backend will be
 * transferred to the client (front end).
 *
 *******************************************************************************
 ******************************************************************************/

/**
 * Backend Read Event for EPOLLIN on the MySQL backend protocol module
 * @param dcb   The backend Descriptor Control Block
 * @return 1 on operation, 0 for no action
 */
static int
gw_read_backend_event(DCB *dcb)
{
    CHK_DCB(dcb);
    if (dcb->persistentstart)
    {
        /** If a DCB gets a read event when it's in the persistent pool, it is
         * treated as if it were an error. */
        dcb->dcb_errhandle_called = true;
        return 0;
    }

    if (dcb->session == NULL ||
        dcb->session->state == SESSION_STATE_DUMMY)
    {
        return 0;
    }

    CHK_SESSION(dcb->session);

    MySQLProtocol *proto = (MySQLProtocol *)dcb->protocol;
    CHK_PROTOCOL(proto);

    MXS_DEBUG("Read dcb %p fd %d protocol state %d, %s.", dcb, dcb->fd,
              proto->protocol_auth_state, STRPROTOCOLSTATE(proto->protocol_auth_state));

    int rc = 0;
    if (proto->protocol_auth_state == MXS_AUTH_STATE_COMPLETE)
    {
        rc = gw_read_and_write(dcb);
    }
    else
    {
        GWBUF *readbuf = NULL;

        if (!read_complete_packet(dcb, &readbuf))
        {
            proto->protocol_auth_state = MXS_AUTH_STATE_FAILED;
            gw_reply_on_error(dcb, proto->protocol_auth_state);
        }
        else if (readbuf)
        {
            /** We have a complete response from the server */
            /** TODO: add support for non-contiguous responses */
            readbuf = gwbuf_make_contiguous(readbuf);
            MXS_ABORT_IF_NULL(readbuf);

            if (is_error_response(readbuf))
            {
                /** The server responded with an error */
                proto->protocol_auth_state = MXS_AUTH_STATE_FAILED;
                handle_error_response(dcb, readbuf);
            }

            if (proto->protocol_auth_state == MXS_AUTH_STATE_CONNECTED)
            {
                mxs_auth_state_t state = MXS_AUTH_STATE_FAILED;

                /** Read the server handshake and send the standard response */
                if (gw_read_backend_handshake(dcb, readbuf))
                {
                    state = gw_send_backend_auth(dcb);
                }

                proto->protocol_auth_state = state;
                gwbuf_free(readbuf);
            }
            else if (proto->protocol_auth_state == MXS_AUTH_STATE_RESPONSE_SENT)
            {
                /** Read the message from the server. This will be the first
                 * packet that can contain authenticator specific data from the
                 * backend server. For 'mysql_native_password' it'll be an OK
                 * packet */
                proto->protocol_auth_state = handle_server_response(dcb, readbuf);
            }

            if (proto->protocol_auth_state == MXS_AUTH_STATE_COMPLETE)
            {
                /** Authentication completed successfully */
                GWBUF *localq = dcb->delayq;
                dcb->delayq = NULL;

                if (localq)
                {
                    /** Send the queued commands to the backend */
                    prepare_for_write(dcb, localq);
                    rc = backend_write_delayqueue(dcb, localq);
                }
            }
            else if (proto->protocol_auth_state == MXS_AUTH_STATE_FAILED ||
                     proto->protocol_auth_state == MXS_AUTH_STATE_HANDSHAKE_FAILED)
            {
                /** Authentication failed */
                gw_reply_on_error(dcb, proto->protocol_auth_state);
            }
        }
        else if (proto->protocol_auth_state == MXS_AUTH_STATE_CONNECTED &&
                 dcb->ssl_state == SSL_ESTABLISHED)
        {
            proto->protocol_auth_state = gw_send_backend_auth(dcb);
        }
    }

    return rc;
}

static void do_handle_error(DCB *dcb, mxs_error_action_t action, const char *errmsg)
{
    bool succp = true;
    MXS_SESSION *session = dcb->session;

    if (!dcb->dcb_errhandle_called)
    {
        GWBUF *errbuf = mysql_create_custom_error(1, 0, errmsg);
        void *rsession = session->router_session;
        MXS_ROUTER_OBJECT *router = session->service->router;
        MXS_ROUTER *router_instance = session->service->router_instance;

        router->handleError(router_instance, rsession, errbuf,
                            dcb, action, &succp);

        gwbuf_free(errbuf);
        dcb->dcb_errhandle_called = true;
    }
    /**
     * If error handler fails it means that routing session can't continue
     * and it must be closed. In success, only this DCB is closed.
     */
    if (!succp)
    {
        session->state = SESSION_STATE_STOPPING;
    }
}

/**
 * @brief Authentication of backend - read the reply, or handle an error
 *
 * @param dcb               Descriptor control block for backend server
 * @param local_session     The current MySQL session data structure
 * @return
 */
static void gw_reply_on_error(DCB *dcb, mxs_auth_state_t state)
{
    MXS_SESSION *session = dcb->session;
    CHK_SESSION(session);

<<<<<<< HEAD
    if (!dcb->dcb_errhandle_called)
=======
    GWBUF* errbuf = mysql_create_custom_error(1, 0, "Authentication with backend "
                                              "failed. Session will be closed.");

    if (session->router_session)
>>>>>>> 7ebd487e
    {
        do_handle_error(dcb, ERRACT_REPLY_CLIENT,
                        "Authentication with backend failed. Session will be closed.");
        session->state = SESSION_STATE_STOPPING;
        dcb->dcb_errhandle_called = true;
    }
}

/**
 * @brief Check if a reply can be routed to the client
 *
 * @param Backend DCB
 * @return True if session is ready for reply routing
 */
static inline bool session_ok_to_route(DCB *dcb)
{
    bool rval = false;

    if (dcb->session->state == SESSION_STATE_ROUTER_READY &&
        dcb->session->client_dcb != NULL &&
        dcb->session->client_dcb->state == DCB_STATE_POLLING &&
        (dcb->session->router_session ||
         service_get_capabilities(dcb->session->service) & RCAP_TYPE_NO_RSESSION))
    {
        MySQLProtocol *client_protocol = (MySQLProtocol *)dcb->session->client_dcb->protocol;

        if (client_protocol)
        {
            CHK_PROTOCOL(client_protocol);

            if (client_protocol->protocol_auth_state == MXS_AUTH_STATE_COMPLETE)
            {
                rval = true;
            }
        }
        else if (dcb->session->client_dcb->dcb_role == DCB_ROLE_INTERNAL)
        {
            rval = true;
        }
    }

    return rval;
}

static inline bool expecting_resultset(MySQLProtocol *proto)
{
    return proto->current_command == MXS_COM_QUERY ||
           proto->current_command == MXS_COM_STMT_FETCH;
}

static inline bool expecting_ps_response(MySQLProtocol *proto)
{
    return proto->current_command == MXS_COM_STMT_PREPARE;
}

static inline bool complete_ps_response(GWBUF *buffer)
{
    ss_dassert(GWBUF_IS_CONTIGUOUS(buffer));
    MXS_PS_RESPONSE resp;
    bool rval = false;

    if (mxs_mysql_extract_ps_response(buffer, &resp))
    {
        int expected_eof = 0;

        if (resp.columns > 0)
        {
            expected_eof++;
        }

        if (resp.parameters > 0)
        {
            expected_eof++;
        }

        bool more;
        int n_eof = modutil_count_signal_packets(buffer, 0, &more, NULL);

        MXS_DEBUG("Expecting %u EOF, have %u", n_eof, expected_eof);

        rval = n_eof == expected_eof;
    }

    return rval;
}

static inline bool collecting_resultset(MySQLProtocol *proto, uint64_t capabilities)
{
    return rcap_type_required(capabilities, RCAP_TYPE_RESULTSET_OUTPUT) ||
           proto->collect_result;
}

/**
 * Helpers for checking OK and ERR packets specific to COM_CHANGE_USER
 */
static inline bool not_ok_packet(const GWBUF* buffer)
{
    uint8_t* data = GWBUF_DATA(buffer);

    return data[4] != MYSQL_REPLY_OK ||
           // Should be more than 7 bytes of payload
           gw_mysql_get_byte3(data) < MYSQL_OK_PACKET_MIN_LEN - MYSQL_HEADER_LEN ||
           // Should have no affected rows
           data[5] != 0 ||
           // Should not generate an insert ID
           data[6] != 0;
}

static inline bool not_err_packet(const GWBUF* buffer)
{
    return GWBUF_DATA(buffer)[4] != MYSQL_REPLY_ERR;
}

/**
 * @brief With authentication completed, read new data and write to backend
 *
 * @param dcb           Descriptor control block for backend server
 * @param local_session Current MySQL session data structure
 * @return 0 is fail, 1 is success
 */
static int
gw_read_and_write(DCB *dcb)
{
    GWBUF *read_buffer = NULL;
    MXS_SESSION *session = dcb->session;
    int nbytes_read;
    int return_code = 0;

    CHK_SESSION(session);

    /* read available backend data */
    return_code = dcb_read(dcb, &read_buffer, 0);

    if (return_code < 0)
    {
        do_handle_error(dcb, ERRACT_NEW_CONNECTION, "Read from backend failed");
        return 0;
    }

    nbytes_read = gwbuf_length(read_buffer);
    if (nbytes_read == 0)
    {
        ss_dassert(read_buffer == NULL);
        return return_code;
    }
    else
    {
        ss_dassert(read_buffer != NULL);
    }

    /** Ask what type of output the router/filter chain expects */
    uint64_t capabilities = service_get_capabilities(session->service);
    bool result_collected = false;
    MySQLProtocol *proto = (MySQLProtocol *)dcb->protocol;

    if (rcap_type_required(capabilities, RCAP_TYPE_PACKET_OUTPUT) ||
        rcap_type_required(capabilities, RCAP_TYPE_CONTIGUOUS_OUTPUT) ||
        proto->ignore_replies != 0)
    {
        GWBUF *tmp = modutil_get_complete_packets(&read_buffer);
        /* Put any residue into the read queue */

        dcb_readq_set(dcb, read_buffer);

        if (tmp == NULL)
        {
            /** No complete packets */
            return 0;
        }

        read_buffer = tmp;

        if (rcap_type_required(capabilities, RCAP_TYPE_CONTIGUOUS_OUTPUT) ||
            proto->collect_result ||
            proto->ignore_replies != 0)
        {
            if ((tmp = gwbuf_make_contiguous(read_buffer)))
            {
                read_buffer = tmp;
            }
            else
            {
                /** Failed to make the buffer contiguous */
                gwbuf_free(read_buffer);
                poll_fake_hangup_event(dcb);
                return 0;
            }

            if (collecting_resultset(proto, capabilities))
            {
                if (expecting_resultset(proto))
                {
                    if (mxs_mysql_is_result_set(read_buffer))
                    {
                        bool more = false;
                        if (modutil_count_signal_packets(read_buffer, 0, &more, NULL) != 2)
                        {
                            dcb_readq_prepend(dcb, read_buffer);
                            return 0;
                        }
                    }

                    // Collected the complete result
                    proto->collect_result = false;
                    result_collected = true;
                }
                else if (expecting_ps_response(proto) &&
                         mxs_mysql_is_prep_stmt_ok(read_buffer))
                {
                    if (!complete_ps_response(read_buffer))
                    {
                        dcb_readq_prepend(dcb, read_buffer);
                        return 0;
                    }

                    // Collected the complete result
                    proto->collect_result = false;
                    result_collected = true;
                }
            }
        }
    }

    if (proto->ignore_replies > 0)
    {
        /** The reply to a COM_CHANGE_USER is in packet */
        GWBUF *query = proto->stored_query;
        proto->stored_query = NULL;
        proto->ignore_replies--;
        ss_dassert(proto->ignore_replies >= 0);
        GWBUF* reply = modutil_get_next_MySQL_packet(&read_buffer);

        while (read_buffer)
        {
            /** Skip to the last packet if we get more than one */
            gwbuf_free(reply);
            reply = modutil_get_next_MySQL_packet(&read_buffer);
        }

        ss_dassert(reply);
        ss_dassert(!read_buffer);
        uint8_t result = MYSQL_GET_COMMAND(GWBUF_DATA(reply));
        int rval = 0;

        if (result == MYSQL_REPLY_OK)
        {
            MXS_INFO("Response to COM_CHANGE_USER is OK, writing stored query");
            rval = query ? dcb->func.write(dcb, query) : 1;
        }
        else if (result == MYSQL_REPLY_AUTHSWITCHREQUEST &&
                 gwbuf_length(reply) > MYSQL_EOF_PACKET_LEN)
        {
            /**
             * The server requested a change of authentication methods.
             * If we're changing the authentication method to the same one we
             * are using now, it means that the server is simply generating
             * a new scramble for the re-authentication process.
             */
            if (strcmp((char*)GWBUF_DATA(reply) + 5, DEFAULT_MYSQL_AUTH_PLUGIN) == 0)
            {
                /** Load the new scramble into the protocol... */
                gwbuf_copy_data(reply, 5 + strlen(DEFAULT_MYSQL_AUTH_PLUGIN) + 1,
                                GW_MYSQL_SCRAMBLE_SIZE, proto->scramble);

                /** ... and use it to send the encrypted password to the server */
                rval = send_mysql_native_password_response(dcb);

                /** Store the query until we know the result of the authentication
                 * method switch. */
                proto->stored_query = query;
                proto->ignore_replies++;
                return rval;
            }
            else
            {
                /** The server requested a change to something other than
                 * the default auth plugin */
                gwbuf_free(query);
                poll_fake_hangup_event(dcb);

                // TODO: Use the authenticators to handle COM_CHANGE_USER responses
                MXS_ERROR("Received AuthSwitchRequest to '%s' when '%s' was expected",
                          (char*)GWBUF_DATA(reply) + 5, DEFAULT_MYSQL_AUTH_PLUGIN);

            }
        }
        else
        {
            /**
             * The ignorable command failed when we had a queued query from the
             * client. Generate a fake hangup event to close the DCB and send
             * an error to the client.
             */
            if (result == MYSQL_REPLY_ERR)
            {
                /** The COM_CHANGE USER failed, generate a fake hangup event to
                 * close the DCB and send an error to the client. */
                handle_error_response(dcb, reply);
            }
            else
            {
                /** This should never happen */
                MXS_ERROR("Unknown response to COM_CHANGE_USER (0x%02hhx), "
                          "closing connection", result);
            }

            gwbuf_free(query);
            poll_fake_hangup_event(dcb);
        }

        gwbuf_free(reply);
        return rval;
    }

    do
    {
        GWBUF *stmt = NULL;
        /**
         * If protocol has session command set, concatenate whole
         * response into one buffer.
         */
        if (protocol_get_srv_command((MySQLProtocol *)dcb->protocol, true) != MXS_COM_UNDEFINED)
        {
            if (result_collected)
            {
                /** The result set or PS response was collected, we know it's complete */
                stmt = read_buffer;
                read_buffer = NULL;
                gwbuf_set_type(stmt, GWBUF_TYPE_RESPONSE_END | GWBUF_TYPE_SESCMD_RESPONSE);
            }
            else
            {
                stmt = process_response_data(dcb, &read_buffer, gwbuf_length(read_buffer));
                /**
                 * Received incomplete response to session command.
                 * Store it to readqueue and return.
                 */
                if (!sescmd_response_complete(dcb))
                {
                    stmt = gwbuf_append(stmt, read_buffer);
                    dcb_readq_prepend(dcb, stmt);
                    return 0;
                }
            }
            if (!stmt)
            {
                MXS_ERROR("Read buffer unexpectedly null, even though response "
                          "not marked as complete. User: %s", dcb->session->client_dcb->user);
                return 0;
            }
        }
        else if (rcap_type_required(capabilities, RCAP_TYPE_STMT_OUTPUT) &&
                 !rcap_type_required(capabilities, RCAP_TYPE_RESULTSET_OUTPUT) &&
                 !result_collected)
        {
            stmt = modutil_get_next_MySQL_packet(&read_buffer);

            if (!GWBUF_IS_CONTIGUOUS(stmt))
            {
                // Make sure the buffer is contiguous
                stmt = gwbuf_make_contiguous(stmt);
            }
        }
        else
        {
            stmt = read_buffer;
            read_buffer = NULL;
        }

        if (session_ok_to_route(dcb))
        {
            if (result_collected)
            {
                // Mark that this is a buffer containing a collected result
                gwbuf_set_type(stmt, GWBUF_TYPE_RESULT);
            }

            session->service->router->clientReply(session->service->router_instance,
                                                  session->router_session,
                                                  stmt, dcb);
            return_code = 1;
        }
        else /*< session is closing; replying to client isn't possible */
        {
            gwbuf_free(stmt);
        }
    }
    while (read_buffer);

    return return_code;
}

/*
 * EPOLLOUT handler for the MySQL Backend protocol module.
 *
 * @param dcb   The descriptor control block
 * @return      1 in success, 0 in case of failure,
 */
static int gw_write_backend_event(DCB *dcb)
{
    int rc = 1;

    if (dcb->state != DCB_STATE_POLLING)
    {
        /** Don't write to backend if backend_dcb is not in poll set anymore */
        uint8_t* data = NULL;
        bool com_quit = false;

        if (dcb->writeq)
        {
            data = (uint8_t *) GWBUF_DATA(dcb->writeq);
            com_quit = MYSQL_IS_COM_QUIT(data);
        }

        if (data)
        {
            rc = 0;

            if (!com_quit)
            {
                mysql_send_custom_error(dcb->session->client_dcb, 1, 0,
                                        "Writing to backend failed due invalid Maxscale state.");
                MXS_ERROR("Attempt to write buffered data to backend "
                          "failed due internal inconsistent state: %s",
                          STRDCBSTATE(dcb->state));
            }
        }
        else
        {
            MXS_DEBUG("Dcb %p in state %s but there's nothing to write either.",
                      dcb, STRDCBSTATE(dcb->state));
        }
    }
    else
    {
        MySQLProtocol *backend_protocol = (MySQLProtocol*)dcb->protocol;

        if (backend_protocol->protocol_auth_state == MXS_AUTH_STATE_PENDING_CONNECT)
        {
            backend_protocol->protocol_auth_state = MXS_AUTH_STATE_CONNECTED;
            if (dcb->server->proxy_protocol)
            {
                gw_send_proxy_protocol_header(dcb);
            }
        }
        else
        {
            dcb_drain_writeq(dcb);
        }

        MXS_DEBUG("wrote to dcb %p fd %d, return %d", dcb, dcb->fd, rc);
    }

    return rc;
}

/*
 * Write function for backend DCB. Store command to protocol.
 *
 * @param dcb   The DCB of the backend
 * @param queue Queue of buffers to write
 * @return      0 on failure, 1 on success
 */
static int gw_MySQLWrite_backend(DCB *dcb, GWBUF *queue)
{
    MySQLProtocol *backend_protocol = dcb->protocol;
    int rc = 0;

    CHK_DCB(dcb);

    if (dcb->was_persistent)
    {
        ss_dassert(!dcb->fakeq);
        ss_dassert(!dcb->readq);
        ss_dassert(!dcb->delayq);
        ss_dassert(!dcb->writeq);
        ss_dassert(dcb->persistentstart == 0);
        dcb->was_persistent = false;
        ss_dassert(backend_protocol->ignore_replies >= 0);
        backend_protocol->ignore_replies = 0;

        if (dcb->state != DCB_STATE_POLLING ||
            backend_protocol->protocol_auth_state != MXS_AUTH_STATE_COMPLETE)
        {
            MXS_INFO("DCB and protocol state do not qualify for pooling: %s, %s",
                     STRDCBSTATE(dcb->state),
                     STRPROTOCOLSTATE(backend_protocol->protocol_auth_state));
            gwbuf_free(queue);
            return 0;
        }


        /**
         * This is a DCB that was just taken out of the persistent connection pool.
         * We need to sent a COM_CHANGE_USER query to the backend to reset the
         * session state.
         */
        if (backend_protocol->stored_query)
        {
            /** It is possible that the client DCB is closed before the COM_CHANGE_USER
             * response is received. */
            gwbuf_free(backend_protocol->stored_query);
        }

        if (MYSQL_IS_COM_QUIT(GWBUF_DATA(queue)))
        {
            /** The connection is being closed before the first write to this
             * backend was done. The COM_QUIT is ignored and the DCB will be put
             * back into the pool once it's closed. */
            MXS_INFO("COM_QUIT received as the first write, ignoring and "
                     "sending the DCB back to the pool.");
            gwbuf_free(queue);
            return 1;
        }

        GWBUF *buf = gw_create_change_user_packet(dcb->session->client_dcb->data, dcb->protocol);
        int rc = 0;

        if (dcb_write(dcb, buf))
        {
            MXS_INFO("Sent COM_CHANGE_USER");
            backend_protocol->ignore_replies++;
            backend_protocol->stored_query = queue;
            rc = 1;
        }
        else
        {
            gwbuf_free(queue);
        }

        return rc;
    }
    else if (backend_protocol->ignore_replies > 0)
    {
        if (MYSQL_IS_COM_QUIT((uint8_t*)GWBUF_DATA(queue)))
        {
            /** The COM_CHANGE_USER was already sent but the session is already
             * closing. */
            MXS_INFO("COM_QUIT received while COM_CHANGE_USER is in progress, closing pooled connection");
            gwbuf_free(queue);
            poll_fake_hangup_event(dcb);
            rc = 0;
        }
        else
        {
            /**
             * We're still waiting on the reply to the COM_CHANGE_USER, append the
             * buffer to the stored query. This is possible if the client sends
             * BLOB data on the first command or is sending multiple COM_QUERY
             * packets at one time.
             */
            MXS_INFO("COM_CHANGE_USER in progress, appending query to queue");
            backend_protocol->stored_query = gwbuf_append(backend_protocol->stored_query, queue);
            rc = 1;
        }
        return rc;
    }

    /**
     * Pick action according to state of protocol.
     * If auth failed, return value is 0, write and buffered write
     * return 1.
     */
    switch (backend_protocol->protocol_auth_state)
    {
    case MXS_AUTH_STATE_HANDSHAKE_FAILED:
    case MXS_AUTH_STATE_FAILED:
        if (dcb->session->state != SESSION_STATE_STOPPING)
        {
            MXS_ERROR("Unable to write to backend '%s' due to "
                      "%s failure. Server in state %s.",
                      dcb->server->unique_name,
                      backend_protocol->protocol_auth_state == MXS_AUTH_STATE_HANDSHAKE_FAILED ?
                      "handshake" : "authentication",
                      STRSRVSTATUS(dcb->server));
        }

        gwbuf_free(queue);
        rc = 0;

        break;

    case MXS_AUTH_STATE_COMPLETE:
        {
            uint8_t* ptr = GWBUF_DATA(queue);
            mxs_mysql_cmd_t cmd = mxs_mysql_get_command(queue);

            MXS_DEBUG("write to dcb %p fd %d protocol state %s.",
                      dcb, dcb->fd, STRPROTOCOLSTATE(backend_protocol->protocol_auth_state));

            prepare_for_write(dcb, queue);

            if (cmd == MXS_COM_QUIT && dcb->server->persistpoolmax)
            {
                /** We need to keep the pooled connections alive so we just ignore the COM_QUIT packet */
                gwbuf_free(queue);
                rc = 1;
            }
            else
            {
                if (GWBUF_IS_IGNORABLE(queue))
                {
                    /** The response to this command should be ignored */
                    backend_protocol->ignore_replies++;
                    ss_dassert(backend_protocol->ignore_replies > 0);
                }

                /** Write to backend */
                rc = dcb_write(dcb, queue);
            }
        }
        break;

    default:
        {
            MXS_DEBUG("delayed write to dcb %p fd %d protocol state %s.",
                      dcb, dcb->fd, STRPROTOCOLSTATE(backend_protocol->protocol_auth_state));

            /** Store data until authentication is complete */
            prepare_for_write(dcb, queue);
            backend_set_delayqueue(dcb, queue);
            rc = 1;
        }
        break;
    }
    return rc;
}

/**
 * Error event handler.
 * Create error message, pass it to router's error handler and if error
 * handler fails in providing enough backend servers, mark session being
 * closed and call DCB close function which triggers closing router session
 * and related backends (if any exists.
 */
static int gw_error_backend_event(DCB *dcb)
{
    CHK_DCB(dcb);
    MXS_SESSION *session = dcb->session;
    CHK_SESSION(session);

    if (session->state == SESSION_STATE_DUMMY)
    {
        if (dcb->persistentstart == 0)
        {
            /** Not a persistent connection, something is wrong. */
            MXS_ERROR("EPOLLERR event on a non-persistent DCB with no session. "
                      "Closing connection.");
        }
        dcb_close(dcb);
    }
    else if (dcb->state != DCB_STATE_POLLING || session->state != SESSION_STATE_ROUTER_READY)
    {
        int error;
        int len = sizeof(error);

        if (getsockopt(dcb->fd, SOL_SOCKET, SO_ERROR, &error, (socklen_t *) & len) == 0 && error != 0)
        {
            if (dcb->state != DCB_STATE_POLLING)
            {
                MXS_ERROR("DCB in state %s got error '%s'.", STRDCBSTATE(dcb->state),
                          mxs_strerror(errno));
            }
            else
            {
                MXS_ERROR("Error '%s' in session that is not ready for routing.",
                          mxs_strerror(errno));
            }
        }
    }
    else
    {
        do_handle_error(dcb, ERRACT_NEW_CONNECTION, "Lost connection to backend server.");
    }

    return 1;
}

/**
 * Error event handler.
 * Create error message, pass it to router's error handler and if error
 * handler fails in providing enough backend servers, mark session being
 * closed and call DCB close function which triggers closing router session
 * and related backends (if any exists.
 *
 * @param dcb The current Backend DCB
 * @return 1 always
 */
static int gw_backend_hangup(DCB *dcb)
{
    CHK_DCB(dcb);
    MXS_SESSION *session = dcb->session;
    CHK_SESSION(session);

    if (dcb->persistentstart)
    {
        dcb->dcb_errhandle_called = true;
    }
    else if (session->state != SESSION_STATE_ROUTER_READY)
    {
        int error;
        int len = sizeof(error);
        if (getsockopt(dcb->fd, SOL_SOCKET, SO_ERROR, &error, (socklen_t *) & len) == 0)
        {
            if (error != 0 && session->state != SESSION_STATE_STOPPING)
            {
                MXS_ERROR("Hangup in session that is not ready for routing, "
                          "Error reported is '%s'.",
                          mxs_strerror(errno));
            }
        }
    }
    else
    {
        do_handle_error(dcb, ERRACT_NEW_CONNECTION, "Lost connection to backend server.");
    }

    return 1;
}

/**
 * Send COM_QUIT to backend so that it can be closed.
 * @param dcb The current Backend DCB
 * @return 1 always
 */
static int gw_backend_close(DCB *dcb)
{
    CHK_DCB(dcb);
    ss_dassert(dcb->session);

    /** Send COM_QUIT to the backend being closed */
    GWBUF* quitbuf = mysql_create_com_quit(NULL, 0);
    mysql_send_com_quit(dcb, 0, quitbuf);

    /** Free protocol data */
    mysql_protocol_done(dcb);

    MXS_SESSION* session = dcb->session;
    CHK_SESSION(session);

    /**
     * If session state is SESSION_STATE_STOPPING, start closing client session.
     * Otherwise only this backend connection is closed.
     */
    if (session->client_dcb &&
        session->state == SESSION_STATE_STOPPING &&
        session->client_dcb->state == DCB_STATE_POLLING)
    {
        dcb_close(session->client_dcb);
    }

    return 1;
}

/**
 * This routine put into the delay queue the input queue
 * The input is what backend DCB is receiving
 * The routine is called from func.write() when mysql backend connection
 * is not yet complete buu there are inout data from client
 *
 * @param dcb   The current backend DCB
 * @param queue Input data in the GWBUF struct
 */
static void backend_set_delayqueue(DCB *dcb, GWBUF *queue)
{
    /* Append data */
    dcb->delayq = gwbuf_append(dcb->delayq, queue);
}

/**
 * This routine writes the delayq via dcb_write
 * The dcb->delayq contains data received from the client before
 * mysql backend authentication succeded
 *
 * @param dcb The current backend DCB
 * @return The dcb_write status
 */
static int backend_write_delayqueue(DCB *dcb, GWBUF *buffer)
{
    ss_dassert(buffer);
    ss_dassert(dcb->persistentstart == 0);
    ss_dassert(!dcb->was_persistent);

    if (MYSQL_IS_CHANGE_USER(((uint8_t *)GWBUF_DATA(buffer))))
    {
        /** Recreate the COM_CHANGE_USER packet with the scramble the backend sent to us */
        MYSQL_session mses;
        gw_get_shared_session_auth_info(dcb, &mses);
        gwbuf_free(buffer);
        buffer = gw_create_change_user_packet(&mses, dcb->protocol);
    }

    int rc = 1;

    if (MYSQL_IS_COM_QUIT(((uint8_t*)GWBUF_DATA(buffer))) && dcb->server->persistpoolmax)
    {
        /** We need to keep the pooled connections alive so we just ignore the COM_QUIT packet */
        gwbuf_free(buffer);
        rc = 1;
    }
    else
    {
        rc = dcb_write(dcb, buffer);
    }

    if (rc == 0)
    {
        do_handle_error(dcb, ERRACT_NEW_CONNECTION, "Lost connection to backend server.");
    }

    return rc;
}

/**
 * This routine handles the COM_CHANGE_USER command
 *
 * TODO: Move this into the authenticators
 *
 * @param dcb           The current backend DCB
 * @param server        The backend server pointer
 * @param in_session    The current session data (MYSQL_session)
 * @param queue         The GWBUF containing the COM_CHANGE_USER receveid
 * @return 1 on success and 0 on failure
 */
static int gw_change_user(DCB *backend,
                          SERVER *server,
                          MXS_SESSION *in_session,
                          GWBUF *queue)
{
    MYSQL_session *current_session = NULL;
    MySQLProtocol *backend_protocol = NULL;
    MySQLProtocol *client_protocol = NULL;
    char username[MYSQL_USER_MAXLEN + 1] = "";
    char database[MYSQL_DATABASE_MAXLEN + 1] = "";
    char current_database[MYSQL_DATABASE_MAXLEN + 1] = "";
    uint8_t client_sha1[MYSQL_SCRAMBLE_LEN] = "";
    uint8_t *client_auth_packet = GWBUF_DATA(queue);
    unsigned int auth_token_len = 0;
    uint8_t *auth_token = NULL;
    int rv = -1;
    int auth_ret = 1;

    current_session = (MYSQL_session *)in_session->client_dcb->data;
    backend_protocol = backend->protocol;
    client_protocol = in_session->client_dcb->protocol;

    /* now get the user, after 4 bytes header and 1 byte command */
    client_auth_packet += 5;
    size_t len = strlen((char *)client_auth_packet);
    if (len > MYSQL_USER_MAXLEN)
    {
        MXS_ERROR("Client sent user name \"%s\",which is %lu characters long, "
                  "while a maximum length of %d is allowed. Cutting trailing "
                  "characters.", (char*)client_auth_packet, len, MYSQL_USER_MAXLEN);
    }
    strncpy(username, (char *)client_auth_packet, MYSQL_USER_MAXLEN);
    username[MYSQL_USER_MAXLEN] = 0;

    client_auth_packet += (len + 1);

    /* get the auth token len */
    memcpy(&auth_token_len, client_auth_packet, 1);

    client_auth_packet++;

    /* allocate memory for token only if auth_token_len > 0 */
    if (auth_token_len > 0)
    {
        auth_token = (uint8_t *)MXS_MALLOC(auth_token_len);
        ss_dassert(auth_token != NULL);

        if (auth_token == NULL)
        {
            return rv;
        }
        memcpy(auth_token, client_auth_packet, auth_token_len);
        client_auth_packet += auth_token_len;
    }

    /* get new database name */
    len = strlen((char *)client_auth_packet);
    if (len > MYSQL_DATABASE_MAXLEN)
    {
        MXS_ERROR("Client sent database name \"%s\", which is %lu characters long, "
                  "while a maximum length of %d is allowed. Cutting trailing "
                  "characters.", (char*)client_auth_packet, len, MYSQL_DATABASE_MAXLEN);
    }
    strncpy(database, (char *)client_auth_packet, MYSQL_DATABASE_MAXLEN);
    database[MYSQL_DATABASE_MAXLEN] = 0;

    client_auth_packet += (len + 1);

    if (*client_auth_packet)
    {
        memcpy(&backend_protocol->charset, client_auth_packet, sizeof(int));
    }

    /* save current_database name */
    strcpy(current_database, current_session->db);

    /*
     * Now clear database name in dcb as we don't do local authentication on db name for change user.
     * Local authentication only for user@host and if successful the database name change is sent to backend.
     */
    *current_session->db = 0;

    /*
     * Decode the token and check the password.
     * Note: if auth_token_len == 0 && auth_token == NULL, user is without password
     */
    DCB *dcb = backend->session->client_dcb;

    if (dcb->authfunc.reauthenticate == NULL)
    {
        /** Authenticator does not support reauthentication */
        rv = 0;
        goto retblock;
    }

    auth_ret = dcb->authfunc.reauthenticate(dcb, username,
                                            auth_token, auth_token_len,
                                            client_protocol->scramble,
                                            sizeof(client_protocol->scramble),
                                            client_sha1, sizeof(client_sha1));

    strcpy(current_session->db, current_database);

    if (auth_ret != 0)
    {
        if (service_refresh_users(backend->session->client_dcb->service) == 0)
        {
            /* Try authentication again with new repository data */
            /* Note: if no auth client authentication will fail */
            *current_session->db = 0;

            auth_ret = dcb->authfunc.reauthenticate(dcb, username,
                                                    auth_token, auth_token_len,
                                                    client_protocol->scramble,
                                                    sizeof(client_protocol->scramble),
                                                    client_sha1, sizeof(client_sha1));

            strcpy(current_session->db, current_database);
        }
    }

    MXS_FREE(auth_token);

    if (auth_ret != 0)
    {
        char *password_set = NULL;
        char *message = NULL;

        if (auth_token_len > 0)
        {
            password_set = (char *)client_sha1;
        }
        else
        {
            password_set = "";
        }

        /**
         * Create an error message and make it look like legit reply
         * from backend server. Then make it look like an incoming event
         * so that thread gets new task of it, calls clientReply
         * which filters out duplicate errors from same cause and forward
         * reply to the client.
         */
        message = create_auth_fail_str(username,
                                       backend->session->client_dcb->remote,
                                       password_set,
                                       false,
                                       auth_ret);
        if (message == NULL)
        {
            MXS_ERROR("Creating error message failed.");
            rv = 0;
            goto retblock;
        }
        /**
         * Add command to backend's protocol, create artificial reply
         * packet and add it to client's read buffer.
         */
        protocol_add_srv_command((MySQLProtocol*)backend->protocol,
                                 MXS_COM_CHANGE_USER);
        modutil_reply_auth_error(backend, message, 0);
        rv = 1;
    }
    else
    {
        /** This assumes that authentication will succeed. If authentication fails,
         * the internal session will represent the wrong user. This is wrong and
         * a check whether the COM_CHANGE_USER succeeded should be done in the
         * backend protocol reply handling.
         *
         * For the time being, it is simpler to assume a COM_CHANGE_USER will always
         * succeed if the authentication in MaxScale is successful. In practice this
         * might not be true but these cases are handled by the router modules
         * and the servers that fail to execute the COM_CHANGE_USER are discarded. */
        strcpy(current_session->user, username);
        strcpy(current_session->db, database);
        memcpy(current_session->client_sha1, client_sha1, sizeof(current_session->client_sha1));
        rv = gw_send_change_user_to_backend(database, username, client_sha1, backend_protocol);
    }

retblock:
    gwbuf_free(queue);

    return rv;
}

/**
 * Move packets or parts of packets from readbuf to outbuf as the packet headers
 * and lengths have been noticed and counted.
 * Session commands need to be marked so that they can be handled properly in
 * the router's clientReply.
 *
 * @param dcb                   Backend's DCB where data was read from
 * @param readbuf               GWBUF where data was read to
 * @param nbytes_to_process     Number of bytes that has been read and need to be processed
 *
 * @return GWBUF which includes complete MySQL packet
 */
static GWBUF* process_response_data(DCB* dcb,
                                    GWBUF** readbuf,
                                    int nbytes_to_process)
{
    int npackets_left = 0; /*< response's packet count */
    size_t nbytes_left = 0; /*< nbytes to be read for the packet */
    MySQLProtocol* p;
    GWBUF* outbuf = NULL;
    int initial_packets = npackets_left;
    size_t initial_bytes = nbytes_left;

    /** Get command which was stored in gw_MySQLWrite_backend */
    p = DCB_PROTOCOL(dcb, MySQLProtocol);
    CHK_PROTOCOL(p);

    /** All buffers processed here are sescmd responses */
    gwbuf_set_type(*readbuf, GWBUF_TYPE_SESCMD_RESPONSE);

    /**
     * Now it is known how many packets there should be and how much
     * is read earlier.
     */
    while (nbytes_to_process != 0)
    {
        mxs_mysql_cmd_t srvcmd;
        bool succp;

        srvcmd = protocol_get_srv_command(p, false);

        MXS_DEBUG("Read command %s for DCB %p fd %d.", STRPACKETTYPE(srvcmd), dcb, dcb->fd);
        /**
         * Read values from protocol structure, fails if values are
         * uninitialized.
         */
        if (npackets_left == 0)
        {
            succp = protocol_get_response_status(p, &npackets_left, &nbytes_left);

            if (!succp || npackets_left == 0)
            {
                /**
                 * Examine command type and the readbuf. Conclude response
                 * packet count from the command type or from the first
                 * packet content. Fails if read buffer doesn't include
                 * enough data to read the packet length.
                 */
                init_response_status(*readbuf, srvcmd, &npackets_left, &nbytes_left);
            }

            initial_packets = npackets_left;
            initial_bytes = nbytes_left;
        }
        /** Only session commands with responses should be processed */
        ss_dassert(npackets_left > 0);

        /** Read incomplete packet. */
        if (nbytes_left > nbytes_to_process)
        {
            /** Includes length info so it can be processed */
            if (nbytes_to_process >= 5)
            {
                /** discard source buffer */
                *readbuf = gwbuf_consume(*readbuf, GWBUF_LENGTH(*readbuf));
                nbytes_left -= nbytes_to_process;
            }
            nbytes_to_process = 0;
        }
        /** Packet was read. All bytes belonged to the last packet. */
        else if (nbytes_left == nbytes_to_process)
        {
            nbytes_left = 0;
            nbytes_to_process = 0;
            ss_dassert(npackets_left > 0);
            npackets_left -= 1;
            outbuf = gwbuf_append(outbuf, *readbuf);
            *readbuf = NULL;
        }
        /**
         * Buffer contains more data than we need. Split the complete packet and
         * the extra data into two separate buffers.
         */
        else
        {
            ss_dassert(nbytes_left < nbytes_to_process);
            ss_dassert(nbytes_left > 0);
            ss_dassert(npackets_left > 0);
            outbuf = gwbuf_append(outbuf, gwbuf_split(readbuf, nbytes_left));
            nbytes_to_process -= nbytes_left;
            npackets_left -= 1;
            nbytes_left = 0;
        }

        /** Store new status to protocol structure */
        protocol_set_response_status(p, npackets_left, nbytes_left);

        /** A complete packet was read */
        if (nbytes_left == 0)
        {
            /** No more packets in this response */
            if (npackets_left == 0 && outbuf != NULL)
            {
                GWBUF* b = outbuf;

                while (b->next != NULL)
                {
                    b = b->next;
                }
                /** Mark last as end of response */
                gwbuf_set_type(b, GWBUF_TYPE_RESPONSE_END);

                /** Archive the command */
                protocol_archive_srv_command(p);

                /** Ignore the rest of the response */
                nbytes_to_process = 0;
            }
            /** Read next packet */
            else
            {
                uint8_t* data;

                /** Read next packet length if there is at least
                 * three bytes left. If there is less than three
                 * bytes in the buffer or it is NULL, we need to
                 wait for more data from the backend server.*/
                if (*readbuf == NULL || gwbuf_length(*readbuf) < 3)
                {
                    MXS_DEBUG("[%s] Read %d packets. Waiting for %d more "
                              "packets for a total of %d packets.", __FUNCTION__,
                              initial_packets - npackets_left,
                              npackets_left, initial_packets);

                    /** Store the already read data into the readqueue of the DCB
                     * and restore the response status to the initial number of packets */

                    dcb_readq_prepend(dcb, outbuf);

                    protocol_set_response_status(p, initial_packets, initial_bytes);
                    return NULL;
                }
                uint8_t packet_len[3];
                gwbuf_copy_data(*readbuf, 0, 3, packet_len);
                nbytes_left = gw_mysql_get_byte3(packet_len) + MYSQL_HEADER_LEN;
                /** Store new status to protocol structure */
                protocol_set_response_status(p, npackets_left, nbytes_left);
            }
        }
    }
    return outbuf;
}

static bool sescmd_response_complete(DCB* dcb)
{
    int npackets_left;
    size_t nbytes_left;
    MySQLProtocol* p;
    bool succp;

    p = DCB_PROTOCOL(dcb, MySQLProtocol);
    CHK_PROTOCOL(p);

    protocol_get_response_status(p, &npackets_left, &nbytes_left);

    if (npackets_left == 0)
    {
        succp = true;
    }
    else
    {
        succp = false;
    }
    return succp;
}

/**
 * Create COM_CHANGE_USER packet and store it to GWBUF
 *
 * @param mses          MySQL session
 * @param protocol      protocol structure of the backend
 *
 * @return GWBUF buffer consisting of COM_CHANGE_USER packet
 *
 * @note the function doesn't fail
 */
static GWBUF *
gw_create_change_user_packet(MYSQL_session*  mses,
                             MySQLProtocol*  protocol)
{
    char* db;
    char* user;
    uint8_t* pwd;
    GWBUF* buffer;
    uint8_t* payload = NULL;
    uint8_t* payload_start = NULL;
    long bytes;
    char dbpass[MYSQL_USER_MAXLEN + 1] = "";
    char* curr_db = NULL;
    uint8_t* curr_passwd = NULL;
    unsigned int charset;

    db = mses->db;
    user = mses->user;
    pwd = mses->client_sha1;

    if (strlen(db) > 0)
    {
        curr_db = db;
    }

    if (memcmp(pwd, null_client_sha1, MYSQL_SCRAMBLE_LEN))
    {
        curr_passwd = pwd;
    }

    /* get charset the client sent and use it for connection auth */
    charset = protocol->charset;

    /**
     * Protocol MySQL COM_CHANGE_USER for CLIENT_PROTOCOL_41
     * 1 byte COMMAND
     */
    bytes = 1;

    /** add the user and a terminating char */
    bytes += strlen(user);
    bytes++;
    /**
     * next will be + 1 (scramble_len) + 20 (fixed_scramble) +
     * (db + NULL term) + 2 bytes charset
     */
    if (curr_passwd != NULL)
    {
        bytes += GW_MYSQL_SCRAMBLE_SIZE;
    }
    /** 1 byte for scramble_len */
    bytes++;
    /** db name and terminating char */
    if (curr_db != NULL)
    {
        bytes += strlen(curr_db);
    }
    bytes++;

    /** the charset */
    bytes += 2;
    bytes += strlen("mysql_native_password");
    bytes++;

    /** the packet header */
    bytes += 4;

    buffer = gwbuf_alloc(bytes);
    /**
     * Set correct type to GWBUF so that it will be handled like session
     * commands
     */
    buffer->gwbuf_type = GWBUF_TYPE_SESCMD;
    payload = GWBUF_DATA(buffer);
    memset(payload, '\0', bytes);
    payload_start = payload;

    /** set packet number to 0 */
    payload[3] = 0x00;
    payload += 4;

    /** set the command COM_CHANGE_USER 0x11 */
    payload[0] = 0x11;
    payload++;
    memcpy(payload, user, strlen(user));
    payload += strlen(user);
    payload++;

    if (curr_passwd != NULL)
    {
        uint8_t hash1[GW_MYSQL_SCRAMBLE_SIZE] = "";
        uint8_t hash2[GW_MYSQL_SCRAMBLE_SIZE] = "";
        uint8_t new_sha[GW_MYSQL_SCRAMBLE_SIZE] = "";
        uint8_t client_scramble[GW_MYSQL_SCRAMBLE_SIZE];

        /** hash1 is the function input, SHA1(real_password) */
        memcpy(hash1, pwd, GW_MYSQL_SCRAMBLE_SIZE);

        /**
         * hash2 is the SHA1(input data), where
         * input_data = SHA1(real_password)
         */
        gw_sha1_str(hash1, GW_MYSQL_SCRAMBLE_SIZE, hash2);

        /** dbpass is the HEX form of SHA1(SHA1(real_password)) */
        gw_bin2hex(dbpass, hash2, GW_MYSQL_SCRAMBLE_SIZE);

        /** new_sha is the SHA1(CONCAT(scramble, hash2) */
        gw_sha1_2_str(protocol->scramble,
                      GW_MYSQL_SCRAMBLE_SIZE,
                      hash2,
                      GW_MYSQL_SCRAMBLE_SIZE,
                      new_sha);

        /** compute the xor in client_scramble */
        gw_str_xor(client_scramble,
                   new_sha, hash1,
                   GW_MYSQL_SCRAMBLE_SIZE);

        /** set the auth-length */
        *payload = GW_MYSQL_SCRAMBLE_SIZE;
        payload++;
        /**
         * copy the 20 bytes scramble data after
         * packet_buffer + 36 + user + NULL + 1 (byte of auth-length)
         */
        memcpy(payload, client_scramble, GW_MYSQL_SCRAMBLE_SIZE);
        payload += GW_MYSQL_SCRAMBLE_SIZE;
    }
    else
    {
        /** skip the auth-length and leave the byte as NULL */
        payload++;
    }
    /** if the db is not NULL append it */
    if (curr_db != NULL)
    {
        memcpy(payload, curr_db, strlen(curr_db));
        payload += strlen(curr_db);
    }
    payload++;
    /** set the charset, 2 bytes */
    *payload = charset;
    payload++;
    *payload = '\x00';
    payload++;
    memcpy(payload, "mysql_native_password", strlen("mysql_native_password"));
    /* Following needed if more to be added */
    /* payload += strlen("mysql_native_password"); */
    /** put here the paylod size: bytes to write - 4 bytes packet header */
    gw_mysql_set_byte3(payload_start, (bytes - 4));

    return buffer;
}

/**
 * Write a MySQL CHANGE_USER packet to backend server
 *
 * @param conn  MySQL protocol structure
 * @param dbname The selected database
 * @param user The selected user
 * @param passwd The SHA1(real_password)
 * @return 1 on success, 0 on failure
 */
static int
gw_send_change_user_to_backend(char          *dbname,
                               char          *user,
                               uint8_t       *passwd,
                               MySQLProtocol *conn)
{
    GWBUF *buffer;
    int rc;
    MYSQL_session*  mses;

    mses = (MYSQL_session*)conn->owner_dcb->session->client_dcb->data;
    buffer = gw_create_change_user_packet(mses, conn);
    rc = conn->owner_dcb->func.write(conn->owner_dcb, buffer);

    if (rc != 0)
    {
        rc = 1;
    }
    return rc;
}

/* Send proxy protocol header. See
 * http://www.haproxy.org/download/1.8/doc/proxy-protocol.txt
 * for more information. Currently only supports the text version (v1) of
 * the protocol. Binary version may be added when the feature has been confirmed
 * to work.
 *
 * @param backend_dcb The target dcb.
 */
static void gw_send_proxy_protocol_header(DCB *backend_dcb)
{
    // TODO: Add support for chained proxies. Requires reading the client header.

    const DCB *client_dcb = backend_dcb->session->client_dcb;
    const int client_fd = client_dcb->fd;
    const sa_family_t family = client_dcb->ip.ss_family;
    const char *family_str = NULL;

    struct sockaddr_storage sa_peer;
    struct sockaddr_storage sa_local;
    socklen_t sa_peer_len = sizeof(sa_peer);
    socklen_t sa_local_len = sizeof(sa_local);

    /* Fill in peer's socket address.  */
    if (getpeername(client_fd, (struct sockaddr *)&sa_peer, &sa_peer_len) == -1)
    {
        MXS_ERROR("'%s' failed on file descriptor '%d'.", "getpeername()", client_fd);
        return;
    }

    /* Fill in this socket's local address. */
    if (getsockname(client_fd, (struct sockaddr *)&sa_local, &sa_local_len) == -1)
    {
        MXS_ERROR("'%s' failed on file descriptor '%d'.", "getsockname()", client_fd);
        return;
    }
    ss_dassert(sa_peer.ss_family == sa_local.ss_family);

    char peer_ip[INET6_ADDRSTRLEN];
    char maxscale_ip[INET6_ADDRSTRLEN];
    in_port_t peer_port;
    in_port_t maxscale_port;

    if (!get_ip_string_and_port(&sa_peer, peer_ip, sizeof(peer_ip), &peer_port) ||
        !get_ip_string_and_port(&sa_local, maxscale_ip, sizeof(maxscale_ip), &maxscale_port))
    {
        MXS_ERROR("Could not convert network address to string form.");
        return;
    }

    switch (family)
    {
    case AF_INET:
        family_str = "TCP4";
        break;

    case AF_INET6:
        family_str = "TCP6";
        break;

    default:
        family_str = "UNKNOWN";
        break;
    }

    int rval;
    char proxy_header[108]; // 108 is the worst-case length
    if (family == AF_INET || family == AF_INET6)
    {
        rval = snprintf(proxy_header, sizeof(proxy_header), "PROXY %s %s %s %d %d\r\n",
                        family_str, peer_ip, maxscale_ip, peer_port, maxscale_port);
    }
    else
    {
        rval = snprintf(proxy_header, sizeof(proxy_header), "PROXY %s\r\n", family_str);
    }
    if (rval < 0 || rval >= sizeof(proxy_header))
    {
        MXS_ERROR("Proxy header printing error, produced '%s'.", proxy_header);
        return;
    }

    GWBUF *headerbuf = gwbuf_alloc_and_load(strlen(proxy_header), proxy_header);
    if (headerbuf)
    {
        MXS_INFO("Sending proxy-protocol header '%s' to backend %s.", proxy_header,
                 backend_dcb->server->unique_name);
        if (!dcb_write(backend_dcb, headerbuf))
        {
            gwbuf_free(headerbuf);
        }
    }
    return;
}

/* Read IP and port from socket address structure, return IP as string and port
 * as host byte order integer.
 *
 * @param sa A sockaddr_storage containing either an IPv4 or v6 address
 * @param ip Pointer to output array
 * @param iplen Output array length
 * @param port_out Port number output
 */
static bool get_ip_string_and_port(struct sockaddr_storage *sa,
                                   char *ip, int iplen, in_port_t *port_out)
{
    bool success = false;
    in_port_t port;

    switch (sa->ss_family)
    {
    case AF_INET:
        {
            struct sockaddr_in *sock_info = (struct sockaddr_in *)sa;
            struct in_addr *addr = &(sock_info->sin_addr);
            success = (inet_ntop(AF_INET, addr, ip, iplen) != NULL);
            port = ntohs(sock_info->sin_port);
        }
        break;

    case AF_INET6:
        {
            struct sockaddr_in6 *sock_info = (struct sockaddr_in6 *)sa;
            struct in6_addr *addr = &(sock_info->sin6_addr);
            success = (inet_ntop(AF_INET6, addr, ip, iplen) != NULL);
            port = ntohs(sock_info->sin6_port);
        }
        break;
    }
    if (success)
    {
        *port_out = port;
    }
    return success;
}

static bool gw_connection_established(DCB* dcb)
{
    MySQLProtocol *proto = (MySQLProtocol*)dcb->protocol;
    return
        proto->protocol_auth_state == MXS_AUTH_STATE_COMPLETE &&
        (proto->ignore_replies == 0)
        && !proto->stored_query;
}<|MERGE_RESOLUTION|>--- conflicted
+++ resolved
@@ -599,14 +599,7 @@
     MXS_SESSION *session = dcb->session;
     CHK_SESSION(session);
 
-<<<<<<< HEAD
     if (!dcb->dcb_errhandle_called)
-=======
-    GWBUF* errbuf = mysql_create_custom_error(1, 0, "Authentication with backend "
-                                              "failed. Session will be closed.");
-
-    if (session->router_session)
->>>>>>> 7ebd487e
     {
         do_handle_error(dcb, ERRACT_REPLY_CLIENT,
                         "Authentication with backend failed. Session will be closed.");
